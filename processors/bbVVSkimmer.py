import awkward as ak
from coffea.processor import ProcessorABC, column_accumulator
import numpy as np
from coffea.analysis_tools import PackedSelection
import pickle


class bbVVSkimmer(ProcessorABC):
    """
    Skims nanoaod files, saving selected branches and events passing preselection cuts (and triggers for data), for preliminary cut-based analysis and BDT studies

    Args:
        condor (bool, optional): using normal condor or not - if not, post processing will not divide by n_events
    """
    # TODO: do ak8, ak15 sorting for hybrid case

<<<<<<< HEAD
    def __init__(self, condor: bool = False):
=======
    def __init__(self, xsecs):
>>>>>>> c6e8e752
        super(bbVVSkimmer, self).__init__()
        
        # in pb^-1
        self.LUMI = {'2017': 40000}

        # in pb
        self.XSECS = xsecs

        self.HLTs = {
            '2017':   [
                        'PFJet500',
                        'AK8PFJet400',
                        'AK8PFJet500',
                        'AK8PFJet360_TrimMass30',
                        'AK8PFJet380_TrimMass30',
                        'AK8PFJet400_TrimMass30',
                        'AK8PFHT750_TrimMass50',
                        'AK8PFHT800_TrimMass50',
                        'PFHT1050',
                        # 'AK8PFJet330_PFAK8BTagCSV_p17'
                    ]
        }

        # key is name in nano files, value will be the name in the skimmed output
        self.skim_vars = {
            'FatJet': {
                'eta': 'Eta',
                'phi': 'Phi',
                'mass': 'Mass',
                'msoftdrop': 'Msd',
                'pt': 'Pt',

                'particleNetMD_QCD': 'ParticleNetMD_QCD',
                'particleNetMD_Xbb': 'ParticleNetMD_Xbb',
                'particleNetMD_Xcc': 'ParticleNetMD_Xcc',
                'particleNetMD_Xqq': 'ParticleNetMD_Xqq',
                'particleNet_H4qvsQCD': 'ParticleNet_Th4q',
            },
            'FatJetAK15': {
                'eta': 'Eta',
                'phi': 'Phi',
                'mass': 'Mass',
                'msoftdrop': 'Msd',
                'pt': 'Pt',

                'ParticleNetMD_probQCD': 'ParticleNetMD_probQCD',
                'ParticleNetMD_probQCDb': 'ParticleNetMD_probQCDb',
                'ParticleNetMD_probQCDbb': 'ParticleNetMD_probQCDbb',
                'ParticleNetMD_probQCDc': 'ParticleNetMD_probQCDc',
                'ParticleNetMD_probQCDcc': 'ParticleNetMD_probQCDcc',
                'ParticleNetMD_probXbb': 'ParticleNetMD_probXbb',
                'ParticleNetMD_probXcc': 'ParticleNetMD_probXcc',
                'ParticleNetMD_probXqq': 'ParticleNetMD_probXqq',
                'ParticleNet_probHbb': 'ParticleNet_probHbb',
                'ParticleNet_probHcc': 'ParticleNet_probHcc',
                'ParticleNet_probHqqqq': 'ParticleNet_probHqqqq',
                'ParticleNet_probQCDb': 'ParticleNet_probQCDb',
                'ParticleNet_probQCDbb': 'ParticleNet_probQCDbb',
                'ParticleNet_probQCDc': 'ParticleNet_probQCDc',
                'ParticleNet_probQCDcc': 'ParticleNet_probQCDcc',
                'ParticleNet_probQCDothers': 'ParticleNet_probQCDothers',
            },
            'other': {
                'MET_pt': 'MET_pt'
            }
        }

        self.preselection_cut_vals = {'pt': 250, 'msd': 20}

<<<<<<< HEAD
        with open('2017_pileupweight.pkl', 'rb') as filehandler:
=======
        with open('processors/2017_pileupweight.pkl', 'rb') as filehandler:
>>>>>>> c6e8e752
            self.pileupweight_lookup = pickle.load(filehandler)
        

    def process(self, events):
        """ Returns skimmed events which pass preselection cuts (and triggers if data) and with the branches listed in self.skim_vars """

        print("processing")
        
        year = events.metadata['dataset'][:4]
        dataset = events.metadata['dataset'][5:]

        n_events = len(events)
        isData = 'JetHT' in dataset
        selection = PackedSelection()


        def pad_val(arr, target, value, axis=0, to_numpy=True):
            ret = ak.fill_none(ak.pad_none(arr, target, axis=axis, clip=True), value)
            return ret.to_numpy() if to_numpy else ret


        # TODO: gen vars


        # triggers

        if isData:
            HLT_triggered = np.any(np.array([events.HLT[trigger] for trigger in self.HLTs[year] if trigger in events.HLT.fields]), axis=0)
            selection.add('trigger', HLT_triggered)

        # pre-selection cuts
        # ORing ak8 and ak15 cuts

        preselection_cut = np.logical_or(   np.prod(pad_val((events.FatJet.pt > self.preselection_cut_vals['pt']) * (events.FatJet.msoftdrop > self.preselection_cut_vals['msd']), 2, False, axis=1), axis=1),
                                            np.prod(pad_val((events.FatJetAK15.pt > self.preselection_cut_vals['pt']) * (events.FatJetAK15.msoftdrop > self.preselection_cut_vals['msd']), 2, False, axis=1), axis=1))
        selection.add('preselection', preselection_cut)

        # TODO: trigger SFs

<<<<<<< HEAD

=======
>>>>>>> c6e8e752

        # select vars
        
        ak8FatJetVars = {f'ak8FatJet{key}': pad_val(events.FatJet[var], 2, -1, axis=1) for (var, key) in self.skim_vars['FatJet'].items()}
        ak15FatJetVars = {f'ak15FatJet{key}': pad_val(events.FatJetAK15[var], 2, -1, axis=1) for (var, key) in self.skim_vars['FatJetAK15'].items()}
        otherVars = {key: events[var.split('_')[0]]["_".join(var.split('_')[1:])].to_numpy() for (var, key) in self.skim_vars['other'].items()}
        
#         skimmed_events = {**ak8FatJetVars, **ak15FatJetVars, **otherVars}
        
        import sys
        if sys.version_info[1] < 9: skimmed_events = {**ak8FatJetVars, **ak15FatJetVars, **otherVars}
        else: skimmed_events = ak8FatJetVars | ak15FatJetVars | otherVars  # this is fancier
            
        # particlenet h4q vs qcd, xbb vs qcd

        skimmed_events['ak8FatJetParticleNetMD_Txbb'] = pad_val(events.FatJet.particleNetMD_Xbb / (events.FatJet.particleNetMD_QCD + events.FatJet.particleNetMD_Xbb), 2, -1, axis=1)
        skimmed_events['ak15FatJetParticleNetMD_Txbb'] = pad_val(events.FatJetAK15.ParticleNetMD_probXbb / (events.FatJetAK15.ParticleNetMD_probQCD + events.FatJetAK15.ParticleNetMD_probXbb), 2, -1, axis=1)
        skimmed_events['ak15FatJetParticleNet_Th4q'] = pad_val(events.FatJetAK15.ParticleNet_probHqqqq / (  events.FatJetAK15.ParticleNet_probHqqqq +
                                                                                                    events.FatJetAK15.ParticleNet_probQCDb
                                                                                                    + events.FatJetAK15.ParticleNet_probQCDbb
                                                                                                    + events.FatJetAK15.ParticleNet_probQCDc
                                                                                                    + events.FatJetAK15.ParticleNet_probQCDcc
                                                                                                    + events.FatJetAK15.ParticleNet_probQCDothers
                                                                                                    ), 2, -1, axis=1)

        # calc weights

        skimmed_events['weight'] = np.ones(n_events) if isData else (events.genWeight * self.pileupweight_lookup(events.Pileup.nPU)).to_numpy()

        # apply selections

        skimmed_events = {
            key: column_accumulator(value[selection.all(*selection.names)]) for (key, value) in skimmed_events.items()
        }

        return {
            year: {
                dataset: {
                        'nevents': n_events,
                        'skimmed_events': skimmed_events,
                }
            }
        }


    def postprocess(self, accumulator):
        for year, datasets in accumulator.items():
            for dataset, output in datasets.items():
                output['skimmed_events'] = {
                    key: value.value for (key, value) in output['skimmed_events'].items()
                }

                if 'JetHT' not in dataset:
                    weight = 1 / output['nevents']
                    if dataset in self.XSECS:
                        weight *= self.LUMI[year] * self.XSECS[dataset]
                    output['skimmed_events']['weight'] *= weight

        return accumulator  <|MERGE_RESOLUTION|>--- conflicted
+++ resolved
@@ -10,22 +10,21 @@
     Skims nanoaod files, saving selected branches and events passing preselection cuts (and triggers for data), for preliminary cut-based analysis and BDT studies
 
     Args:
-        condor (bool, optional): using normal condor or not - if not, post processing will not divide by n_events
+        xsecs (dict, optional): sample cross sections, if sample not included no lumi and xsec will not be applied to weights
+        condor (bool, optional): using normal condor or not - if not, post processing will not divide by original total events
     """
     # TODO: do ak8, ak15 sorting for hybrid case
 
-<<<<<<< HEAD
-    def __init__(self, condor: bool = False):
-=======
-    def __init__(self, xsecs):
->>>>>>> c6e8e752
+    def __init__(self, xsecs = {}, condor: bool = False):
         super(bbVVSkimmer, self).__init__()
-        
+
         # in pb^-1
         self.LUMI = {'2017': 40000}
 
         # in pb
         self.XSECS = xsecs
+
+        self.condor = condor
 
         self.HLTs = {
             '2017':   [
@@ -88,19 +87,15 @@
 
         self.preselection_cut_vals = {'pt': 250, 'msd': 20}
 
-<<<<<<< HEAD
-        with open('2017_pileupweight.pkl', 'rb') as filehandler:
-=======
         with open('processors/2017_pileupweight.pkl', 'rb') as filehandler:
->>>>>>> c6e8e752
             self.pileupweight_lookup = pickle.load(filehandler)
-        
+
 
     def process(self, events):
         """ Returns skimmed events which pass preselection cuts (and triggers if data) and with the branches listed in self.skim_vars """
 
         print("processing")
-        
+
         year = events.metadata['dataset'][:4]
         dataset = events.metadata['dataset'][5:]
 
@@ -132,23 +127,19 @@
 
         # TODO: trigger SFs
 
-<<<<<<< HEAD
-
-=======
->>>>>>> c6e8e752
 
         # select vars
-        
+
         ak8FatJetVars = {f'ak8FatJet{key}': pad_val(events.FatJet[var], 2, -1, axis=1) for (var, key) in self.skim_vars['FatJet'].items()}
         ak15FatJetVars = {f'ak15FatJet{key}': pad_val(events.FatJetAK15[var], 2, -1, axis=1) for (var, key) in self.skim_vars['FatJetAK15'].items()}
         otherVars = {key: events[var.split('_')[0]]["_".join(var.split('_')[1:])].to_numpy() for (var, key) in self.skim_vars['other'].items()}
-        
+
 #         skimmed_events = {**ak8FatJetVars, **ak15FatJetVars, **otherVars}
-        
+
         import sys
         if sys.version_info[1] < 9: skimmed_events = {**ak8FatJetVars, **ak15FatJetVars, **otherVars}
         else: skimmed_events = ak8FatJetVars | ak15FatJetVars | otherVars  # this is fancier
-            
+
         # particlenet h4q vs qcd, xbb vs qcd
 
         skimmed_events['ak8FatJetParticleNetMD_Txbb'] = pad_val(events.FatJet.particleNetMD_Xbb / (events.FatJet.particleNetMD_QCD + events.FatJet.particleNetMD_Xbb), 2, -1, axis=1)
@@ -182,16 +173,24 @@
 
 
     def postprocess(self, accumulator):
+        """
+        Multiplies weights by luminosity and cross sections (if specified in input)
+
+        If not using normal condor, will also 1) divide by total events (pre-cuts) and 2) convert `column_accumulator`s to normal arrays
+        If using normal condor, this will have to be done manually, along with combining all the output files
+        """
+
         for year, datasets in accumulator.items():
             for dataset, output in datasets.items():
-                output['skimmed_events'] = {
-                    key: value.value for (key, value) in output['skimmed_events'].items()
-                }
+                if not self.condor:
+                    output['skimmed_events'] = {
+                        key: value.value for (key, value) in output['skimmed_events'].items()
+                    }
 
                 if 'JetHT' not in dataset:
-                    weight = 1 / output['nevents']
+                    weight = 1 if self.condor else 1 / output['nevents']
                     if dataset in self.XSECS:
                         weight *= self.LUMI[year] * self.XSECS[dataset]
                     output['skimmed_events']['weight'] *= weight
 
-        return accumulator  +        return accumulator