#!/usr/bin/python

"""
Splits the total fileset and creates condor job submission files for the specified run script.

Author(s): Cristina Mantill, Raghav Kansal
"""

import argparse
import os
from math import ceil


def get_fileset(ptype, samples=[]):
    if ptype == "trigger":
        with open("data/SingleMuon_2017.txt", "r") as file:
            filelist = [f[:-1] for f in file.readlines()]

        files = {"2017": filelist}
        fileset = {k: files[k] for k in files.keys()}
        return fileset

    elif ptype == "skimmer":
        from os import listdir

        fileset = {}

        if not len(samples) or "2017_HHToBBVVToBBQQQQ_cHHH1" in samples:
            # TODO: replace with UL sample once we have it
            with open("data/2017_preUL_nano/HHToBBVVToBBQQQQ_cHHH1.txt", "r") as file:
                filelist = [
                    f[:-1].replace("/eos/uscms/", "root://cmsxrootd.fnal.gov//")
                    for f in file.readlines()
                ]  # need to use xcache redirector at Nebraksa coffea-casa

            fileset = {"2017_HHToBBVVToBBQQQQ_cHHH1": filelist}

        # extra samples in the folder we don't need for this analysis -
        # TODO: should instead have a list of all samples we need
        ignore_samples = [
            "GluGluHToTauTau_M125_TuneCP5_13TeV-powheg-pythia8",
            "GluGluHToWWToLNuQQ_M125_TuneCP5_PSweight_13TeV-powheg2-jhugen727-pythia8",
            "ST_tW_antitop_5f_DS_NoFullyHadronicDecays_TuneCP5_13TeV-powheg-pythia8",
            "ST_tW_top_5f_DS_NoFullyHadronicDecays_TuneCP5_13TeV-powheg-pythia8",
        ]

        for sample in listdir("data/2017_UL_nano/"):
            if sample[-4:] == ".txt" and sample[:-4] not in ignore_samples:
                if not len(samples) or "2017_" + sample[:-4].split("_TuneCP5")[0] in samples:
                    with open(f"data/2017_UL_nano/{sample}", "r") as file:
                        if "JetHT" in sample:
                            filelist = [
                                f[:-1].replace("/hadoop/cms/", "root://redirector.t2.ucsd.edu//")
                                for f in file.readlines()
                            ]
                        else:
                            filelist = [
                                f[:-1].replace("/eos/uscms/", "root://cmsxrootd.fnal.gov//")
                                for f in file.readlines()
                            ]

                    fileset["2017_" + sample[:-4].split("_TuneCP5")[0]] = filelist

        return fileset


def main(args):
    locdir = "condor/" + args.tag
    homedir = f"/store/user/rkansal/bbVV/{args.processor}/"
    outdir = homedir + args.tag + "/outfiles/"

    # make local directory
    logdir = locdir + "/logs"
    os.system(f"mkdir -p {logdir}")

    # and condor directory
    print("CONDOR work dir: " + outdir)
    os.system(f"mkdir -p /eos/uscms/{outdir}")

    fileset = get_fileset(args.processor, args.samples)

    # directories for every sample
    for sample in fileset:
        os.system(f"mkdir -p /eos/uscms/{outdir}/{sample}")

    # submit jobs
    nsubmit = 0
    for sample in fileset:
        print("Submitting " + sample)

        tot_files = len(fileset[sample])
        njobs = ceil(tot_files / args.files_per_job)

        for j in range(njobs):
            if args.test and j == 2:
                break
            condor_templ_file = open("src/condor/submit.templ.jdl")

            localcondor = f"{locdir}/{sample}_{j}.jdl"
            condor_file = open(localcondor, "w")
            for line in condor_templ_file:
                line = line.replace("DIRECTORY", locdir)
                line = line.replace("PREFIX", sample)
                line = line.replace("JOBID", str(j))
                condor_file.write(line)

            condor_file.close()
            condor_templ_file.close()

            sh_templ_file = open("src/condor/submit.templ.sh")

            localsh = f"{locdir}/{sample}_{j}.sh"
            eosoutput = f"root://cmseos.fnal.gov/{outdir}/{sample}/out_{j}.pkl"
            sh_file = open(localsh, "w")
            for line in sh_templ_file:
                line = line.replace("SCRIPTNAME", args.script)
                line = line.replace("YEAR", args.year)
                line = line.replace("SAMPLE", sample)
                line = line.replace("PROCESSOR", args.processor)
                line = line.replace("STARTNUM", str(j * args.files_per_job))
                line = line.replace("ENDNUM", str((j + 1) * args.files_per_job))
                line = line.replace("EOSOUT", eosoutput)
                sh_file.write(line)
            sh_file.close()
            sh_templ_file.close()

            os.system(f"chmod u+x {localsh}")
            if os.path.exists("%s.log" % localcondor):
                os.system("rm %s.log" % localcondor)

            print("To submit ", localcondor)
            # os.system('condor_submit %s' % localcondor)

            nsubmit = nsubmit + 1

    print(f"Total {nsubmit} jobs")


if __name__ == "__main__":
    parser = argparse.ArgumentParser()
<<<<<<< HEAD
    parser.add_argument('--script',     default='run.py',  help="script to run",                       type=str)
    parser.add_argument('--test',       default=False,     help="test run or not - test run means only 2 jobs per sample will be created",                       type=bool)
    parser.add_argument('--year',       dest='year',       default='2017',       help="year",                       type=str)
    parser.add_argument('--tag',        dest='tag',        default='Test',       help="process tag",                type=str)
    parser.add_argument('--outdir',     dest='outdir',     default='outfiles',   help="directory for output files", type=str)
    parser.add_argument("--processor",  dest="processor",  default="trigger",    help="which processor",          type=str, choices=['trigger', 'skimmer'])
    parser.add_argument('--samples',    dest='samples',    default=[],           help='which samples to run, default will be all samples',     nargs='*')
    parser.add_argument("--files-per-job", default=20,    help="# files per condor job",          type=int)
=======
    parser.add_argument("--script", default="run.py", help="script to run", type=str)
    parser.add_argument(
        "--test",
        default=False,
        help="test run or not - test run means only 2 jobs per sample will be created",
        type=bool,
    )
    parser.add_argument("--year", dest="year", default="2017", help="year", type=str)
    parser.add_argument("--tag", dest="tag", default="Test", help="process tag", type=str)
    parser.add_argument(
        "--outdir", dest="outdir", default="outfiles", help="directory for output files", type=str
    )
    parser.add_argument(
        "--processor",
        dest="processor",
        default="trigger",
        help="which processor",
        type=str,
        choices=["trigger", "skimmer"],
    )
    parser.add_argument(
        "--samples",
        dest="samples",
        default=[],
        help="which samples to run, default will be all samples",
        nargs="*",
    )
    parser.add_argument("--files-per-job", default=20, help="# files per condor job", type=int)
>>>>>>> 546a0e97
    args = parser.parse_args()

    main(args)<|MERGE_RESOLUTION|>--- conflicted
+++ resolved
@@ -138,16 +138,6 @@
 
 if __name__ == "__main__":
     parser = argparse.ArgumentParser()
-<<<<<<< HEAD
-    parser.add_argument('--script',     default='run.py',  help="script to run",                       type=str)
-    parser.add_argument('--test',       default=False,     help="test run or not - test run means only 2 jobs per sample will be created",                       type=bool)
-    parser.add_argument('--year',       dest='year',       default='2017',       help="year",                       type=str)
-    parser.add_argument('--tag',        dest='tag',        default='Test',       help="process tag",                type=str)
-    parser.add_argument('--outdir',     dest='outdir',     default='outfiles',   help="directory for output files", type=str)
-    parser.add_argument("--processor",  dest="processor",  default="trigger",    help="which processor",          type=str, choices=['trigger', 'skimmer'])
-    parser.add_argument('--samples',    dest='samples',    default=[],           help='which samples to run, default will be all samples',     nargs='*')
-    parser.add_argument("--files-per-job", default=20,    help="# files per condor job",          type=int)
-=======
     parser.add_argument("--script", default="run.py", help="script to run", type=str)
     parser.add_argument(
         "--test",
@@ -176,7 +166,6 @@
         nargs="*",
     )
     parser.add_argument("--files-per-job", default=20, help="# files per condor job", type=int)
->>>>>>> 546a0e97
     args = parser.parse_args()
 
     main(args)