{ "Skimmer": {
<<<<<<< HEAD
            # submit script will append year to this
            # "JetHT": { "files_per_job": 20, "chunksize": 80000 },
            "HH":
                {
                    "subsamples":
                        [
                            "GluGluToHHTobbVV_node_cHHH0",
                            "GluGluToHHTobbVV_node_cHHH1",
                            "GluGluToHHTobbVV_node_cHHH2p45",
                            "GluGluToHHTobbVV_node_cHHH5",
                            "VBF_HHTobbVV_CV_1_C2V_1_C3_1",
                            "VBF_HHTobbVV_CV_0_5_C2V_1_C3_1",
                            "VBF_HHTobbVV_CV_1_C2V_0_C3_1",
                            "VBF_HHTobbVV_CV_1_C2V_2_C3_1",
                            "VBF_HHTobbVV_CV_1_5_C2V_1_C3_1",
                            "VBF_HHTobbVV_CV_1_C2V_1_C3_0",
                            "VBF_HHTobbVV_CV_1_C2V_1_C3_2",
                        ],
                    "files_per_job": 8,
                    "chunksize": 10000,
                },
            "XHY":
                {
                    "subsamples":
                        [
                            "NMSSM_XToYHTo2W2BTo4Q2B_MX-900_MY-80",
                            "NMSSM_XToYHTo2W2BTo4Q2B_MX-1200_MY-190",
                            "NMSSM_XToYHTo2W2BTo4Q2B_MX-2000_MY-125",
                            "NMSSM_XToYHTo2W2BTo4Q2B_MX-3000_MY-250",
                            "NMSSM_XToYHTo2W2BTo4Q2B_MX-4000_MY-150",
                        ],
                    "files_per_job": 10,
                },
            # "QCD":
            #     {
            #         "files_per_job": 20,
            #         "subsamples":
            #             [
            #                 "QCD_HT300to500",
            #                 "QCD_HT500to700",
            #                 "QCD_HT700to1000",
            #                 "QCD_HT1000to1500",
            #                 "QCD_HT1500to2000",
            #                 "QCD_HT2000toInf",
            #             ],
            #         "chunksize": 30000,
            #     },
            # "WJetsToQQ": { "files_per_job": 20, "chunksize": 50000 },
            # "ZJetsToQQ": { "files_per_job": 20, "chunksize": 50000 },
            # "Diboson": { "files_per_job": 20, "chunksize": 100000 },
            # "TTbar":
            #     {
            #         "subsamples": ["TTToSemiLeptonic", "TTToHadronic"],
            #         "files_per_job": 20,
            #         "chunksize": 30000,
            #     },
            # "SingleTop":
            #     {
            #         "subsamples":
            #             [
            #                 "ST_tW_antitop_5f_inclusiveDecays",
            #                 "ST_tW_top_5f_inclusiveDecays",
            #                 "ST_t-channel_antitop_4f_InclusiveDecays",
            #                 "ST_t-channel_top_4f_InclusiveDecays",
            #             ],
            #         "files_per_job": 20,
            #         "chunksize": 100000,
            #     },
            # "HWW":
            #     {
            #         "subsamples":
            #             [
            #                 "GluGluHToWW_Pt-200ToInf_M-125",
            #                 "VBFHToWWToAny_M-125_TuneCP5_withDipoleRecoil",
            #                 "HWminusJ_HToWW_M-125",
            #                 "HWplusJ_HToWW_M-125",
            #                 "HZJ_HToWW_M-125",
            #                 "ttHToNonbb_M125",
            #             ],
            #         "files_per_job": 20,
            #     },
            # "GluGluHToBB":
            #     { "subsamples": ["GluGluHToBB"], "files_per_job": 20 },
            # "HToBB":
            #     {
            #         "subsamples":
            #             [
            #                 "VBFHToBB",
            #                 "WminusH_HToBB_WToQQ",
            #                 "WplusH_HToBB_WToQQ",
            #                 "ZH_HToBB_ZToQQ",
            #                 "ggZH_HToBB_ZToQQ",
            #                 "ttHToBB",
            #             ],
            #         "files_per_job": 20,
            #     },
        } 
}
=======
      # submit script will append year to this
      # "JetHT": { "files_per_job": 20, "chunksize": 80000 },
      "HH":
        {
          "subsamples":
            [
              "GluGluToHHTobbVV_node_cHHH0",
              "GluGluToHHTobbVV_node_cHHH1",
              "GluGluToHHTobbVV_node_cHHH2p45",
              "GluGluToHHTobbVV_node_cHHH5",
              "VBF_HHTobbVV_CV_1_C2V_1_C3_1",
              "VBF_HHTobbVV_CV_0_5_C2V_1_C3_1",
              "VBF_HHTobbVV_CV_1_C2V_0_C3_1",
              "VBF_HHTobbVV_CV_1_C2V_2_C3_1",
              "VBF_HHTobbVV_CV_1_5_C2V_1_C3_1",
              "VBF_HHTobbVV_CV_1_C2V_1_C3_0",
              "VBF_HHTobbVV_CV_1_C2V_1_C3_2",
            ],
          "files_per_job": 8,
          "chunksize": 10000,
        },
      # "XHY":
      #     {
      #         "subsamples":
      #             [
      #                 "NMSSM_XToYHTo2W2BTo4Q2B_MX-900_MY-80",
      #                 "NMSSM_XToYHTo2W2BTo4Q2B_MX-1200_MY-190",
      #                 "NMSSM_XToYHTo2W2BTo4Q2B_MX-2000_MY-125",
      #                 "NMSSM_XToYHTo2W2BTo4Q2B_MX-3000_MY-250",
      #                 "NMSSM_XToYHTo2W2BTo4Q2B_MX-4000_MY-150",
      #             ],
      #         "files_per_job": 20,
      #     },
      # "QCD":
      #     {
      #         "files_per_job": 20,
      #         "subsamples":
      #             [
      #                 "QCD_HT300to500",
      #                 "QCD_HT500to700",
      #                 "QCD_HT700to1000",
      #                 "QCD_HT1000to1500",
      #                 "QCD_HT1500to2000",
      #                 "QCD_HT2000toInf",
      #             ],
      #         "chunksize": 30000,
      #     },
      # "WJetsToQQ": { "files_per_job": 20, "chunksize": 50000 },
      # "ZJetsToQQ": { "files_per_job": 20, "chunksize": 50000 },
      # "Diboson": { "files_per_job": 20, "chunksize": 100000 },
      # "TTbar":
      #     {
      #         "subsamples": ["TTToSemiLeptonic", "TTToHadronic"],
      #         "files_per_job": 20,
      #         "chunksize": 30000,
      #     },
      # "SingleTop":
      #     {
      #         "subsamples":
      #             [
      #                 "ST_tW_antitop_5f_inclusiveDecays",
      #                 "ST_tW_top_5f_inclusiveDecays",
      #                 "ST_t-channel_antitop_4f_InclusiveDecays",
      #                 "ST_t-channel_top_4f_InclusiveDecays",
      #             ],
      #         "files_per_job": 20,
      #         "chunksize": 100000,
      #     },
      # "HWW":
      #     {
      #         "subsamples":
      #             [
      #                 "GluGluHToWW_Pt-200ToInf_M-125",
      #                 "VBFHToWWToAny_M-125_TuneCP5_withDipoleRecoil",
      #                 "HWminusJ_HToWW_M-125",
      #                 "HWplusJ_HToWW_M-125",
      #                 "HZJ_HToWW_M-125",
      #                 "ttHToNonbb_M125",
      #             ],
      #         "files_per_job": 20,
      #     },
      # "GluGluHToBB":
      #     { "subsamples": ["GluGluHToBB"], "files_per_job": 20 },
      # "HToBB":
      #     {
      #         "subsamples":
      #             [
      #                 "VBFHToBB",
      #                 "WminusH_HToBB_WToQQ",
      #                 "WplusH_HToBB_WToQQ",
      #                 "ZH_HToBB_ZToQQ",
      #                 "ggZH_HToBB_ZToQQ",
      #                 "ttHToBB",
      #             ],
      #         "files_per_job": 20,
      #     },
    } }
>>>>>>> e54b2a0f
<|MERGE_RESOLUTION|>--- conflicted
+++ resolved
@@ -1,104 +1,4 @@
 { "Skimmer": {
-<<<<<<< HEAD
-            # submit script will append year to this
-            # "JetHT": { "files_per_job": 20, "chunksize": 80000 },
-            "HH":
-                {
-                    "subsamples":
-                        [
-                            "GluGluToHHTobbVV_node_cHHH0",
-                            "GluGluToHHTobbVV_node_cHHH1",
-                            "GluGluToHHTobbVV_node_cHHH2p45",
-                            "GluGluToHHTobbVV_node_cHHH5",
-                            "VBF_HHTobbVV_CV_1_C2V_1_C3_1",
-                            "VBF_HHTobbVV_CV_0_5_C2V_1_C3_1",
-                            "VBF_HHTobbVV_CV_1_C2V_0_C3_1",
-                            "VBF_HHTobbVV_CV_1_C2V_2_C3_1",
-                            "VBF_HHTobbVV_CV_1_5_C2V_1_C3_1",
-                            "VBF_HHTobbVV_CV_1_C2V_1_C3_0",
-                            "VBF_HHTobbVV_CV_1_C2V_1_C3_2",
-                        ],
-                    "files_per_job": 8,
-                    "chunksize": 10000,
-                },
-            "XHY":
-                {
-                    "subsamples":
-                        [
-                            "NMSSM_XToYHTo2W2BTo4Q2B_MX-900_MY-80",
-                            "NMSSM_XToYHTo2W2BTo4Q2B_MX-1200_MY-190",
-                            "NMSSM_XToYHTo2W2BTo4Q2B_MX-2000_MY-125",
-                            "NMSSM_XToYHTo2W2BTo4Q2B_MX-3000_MY-250",
-                            "NMSSM_XToYHTo2W2BTo4Q2B_MX-4000_MY-150",
-                        ],
-                    "files_per_job": 10,
-                },
-            # "QCD":
-            #     {
-            #         "files_per_job": 20,
-            #         "subsamples":
-            #             [
-            #                 "QCD_HT300to500",
-            #                 "QCD_HT500to700",
-            #                 "QCD_HT700to1000",
-            #                 "QCD_HT1000to1500",
-            #                 "QCD_HT1500to2000",
-            #                 "QCD_HT2000toInf",
-            #             ],
-            #         "chunksize": 30000,
-            #     },
-            # "WJetsToQQ": { "files_per_job": 20, "chunksize": 50000 },
-            # "ZJetsToQQ": { "files_per_job": 20, "chunksize": 50000 },
-            # "Diboson": { "files_per_job": 20, "chunksize": 100000 },
-            # "TTbar":
-            #     {
-            #         "subsamples": ["TTToSemiLeptonic", "TTToHadronic"],
-            #         "files_per_job": 20,
-            #         "chunksize": 30000,
-            #     },
-            # "SingleTop":
-            #     {
-            #         "subsamples":
-            #             [
-            #                 "ST_tW_antitop_5f_inclusiveDecays",
-            #                 "ST_tW_top_5f_inclusiveDecays",
-            #                 "ST_t-channel_antitop_4f_InclusiveDecays",
-            #                 "ST_t-channel_top_4f_InclusiveDecays",
-            #             ],
-            #         "files_per_job": 20,
-            #         "chunksize": 100000,
-            #     },
-            # "HWW":
-            #     {
-            #         "subsamples":
-            #             [
-            #                 "GluGluHToWW_Pt-200ToInf_M-125",
-            #                 "VBFHToWWToAny_M-125_TuneCP5_withDipoleRecoil",
-            #                 "HWminusJ_HToWW_M-125",
-            #                 "HWplusJ_HToWW_M-125",
-            #                 "HZJ_HToWW_M-125",
-            #                 "ttHToNonbb_M125",
-            #             ],
-            #         "files_per_job": 20,
-            #     },
-            # "GluGluHToBB":
-            #     { "subsamples": ["GluGluHToBB"], "files_per_job": 20 },
-            # "HToBB":
-            #     {
-            #         "subsamples":
-            #             [
-            #                 "VBFHToBB",
-            #                 "WminusH_HToBB_WToQQ",
-            #                 "WplusH_HToBB_WToQQ",
-            #                 "ZH_HToBB_ZToQQ",
-            #                 "ggZH_HToBB_ZToQQ",
-            #                 "ttHToBB",
-            #             ],
-            #         "files_per_job": 20,
-            #     },
-        } 
-}
-=======
       # submit script will append year to this
       # "JetHT": { "files_per_job": 20, "chunksize": 80000 },
       "HH":
@@ -120,18 +20,18 @@
           "files_per_job": 8,
           "chunksize": 10000,
         },
-      # "XHY":
-      #     {
-      #         "subsamples":
-      #             [
-      #                 "NMSSM_XToYHTo2W2BTo4Q2B_MX-900_MY-80",
-      #                 "NMSSM_XToYHTo2W2BTo4Q2B_MX-1200_MY-190",
-      #                 "NMSSM_XToYHTo2W2BTo4Q2B_MX-2000_MY-125",
-      #                 "NMSSM_XToYHTo2W2BTo4Q2B_MX-3000_MY-250",
-      #                 "NMSSM_XToYHTo2W2BTo4Q2B_MX-4000_MY-150",
-      #             ],
-      #         "files_per_job": 20,
-      #     },
+      "XHY":
+        {
+          "subsamples":
+            [
+              "NMSSM_XToYHTo2W2BTo4Q2B_MX-900_MY-80",
+              "NMSSM_XToYHTo2W2BTo4Q2B_MX-1200_MY-190",
+              "NMSSM_XToYHTo2W2BTo4Q2B_MX-2000_MY-125",
+              "NMSSM_XToYHTo2W2BTo4Q2B_MX-3000_MY-250",
+              "NMSSM_XToYHTo2W2BTo4Q2B_MX-4000_MY-150",
+            ],
+          "files_per_job": 20,
+        },
       # "QCD":
       #     {
       #         "files_per_job": 20,
@@ -195,5 +95,4 @@
       #             ],
       #         "files_per_job": 20,
       #     },
-    } }
->>>>>>> e54b2a0f
+    } }