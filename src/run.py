#!/usr/bin/python

"""
Runs coffea processors on the LPC via either condor or dask.

Author(s): Cristina Mantill, Raghav Kansal
"""

import uproot
from coffea.nanoevents import BaseSchema
from coffea import nanoevents
from coffea import processor
import pickle
import os

import argparse

import warnings

from distributed.diagnostics.plugin import WorkerPlugin


def fxn():
    warnings.warn("userwarning", UserWarning)


with warnings.catch_warnings():
    warnings.simplefilter("ignore")
    fxn()

nanoevents.NanoAODSchema.nested_index_items["FatJetAK15_pFCandsIdxG"] = (
    "FatJetAK15_nConstituents",
    "JetPFCandsAK15",
)
nanoevents.NanoAODSchema.mixins["FatJetAK15"] = "FatJet"
nanoevents.NanoAODSchema.mixins["PFCands"] = "PFCand"


class NanoeventsSchemaPlugin(WorkerPlugin):
    def __init__(self):
        pass

    def setup(self, worker):
        from coffea import nanoevents

        nanoevents.NanoAODSchema.nested_index_items["FatJetAK15_pFCandsIdxG"] = (
            "FatJetAK15_nConstituents",
            "JetPFCandsAK15",
        )
        nanoevents.NanoAODSchema.mixins["FatJetAK15"] = "FatJet"
        nanoevents.NanoAODSchema.mixins["PFCands"] = "PFCand"


def get_fileset(ptype, samples, starti, endi):
    if ptype == "trigger":
        with open("data/SingleMuon_2017.txt", "r") as file:
            filelist = [f[:-1] for f in file.readlines()]

        files = {"2017": filelist}
        fileset = {k: files[k][starti:endi] for k in files.keys()}
        return fileset

    elif ptype == "skimmer":
        from os import listdir

        fileset = {}

        if "2017_HHToBBVVToBBQQQQ_cHHH1" in samples:
            # TODO: replace with UL sample once we have it
            with open("data/2017_preUL_nano/HHToBBVVToBBQQQQ_cHHH1.txt", "r") as file:
                filelist = [
                    f[:-1].replace("/eos/uscms/", "root://cmsxrootd.fnal.gov//")
                    for f in file.readlines()
                ]  # need to use xcache redirector at Nebraksa coffea-casa

            fileset["2017_HHToBBVVToBBQQQQ_cHHH1"] = filelist[starti:endi]

        # extra samples in the folder we don't need for this analysis -
        # TODO: should instead have a list of all samples we need
        ignore_samples = [
            "GluGluHToTauTau_M125_TuneCP5_13TeV-powheg-pythia8",
            "GluGluHToWWToLNuQQ_M125_TuneCP5_PSweight_13TeV-powheg2-jhugen727-pythia8",
            "ST_tW_antitop_5f_DS_NoFullyHadronicDecays_TuneCP5_13TeV-powheg-pythia8",
            "ST_tW_top_5f_DS_NoFullyHadronicDecays_TuneCP5_13TeV-powheg-pythia8",
        ]

        for sample in listdir("data/2017_UL_nano/"):
            if sample[-4:] == ".txt" and sample[:-4] not in ignore_samples:
                if "2017_" + sample[:-4].split("_TuneCP5")[0] in samples:
                    with open(f"data/2017_UL_nano/{sample}", "r") as file:
                        if "JetHT" in sample:
                            filelist = [
                                f[:-1].replace("/hadoop/cms/", "root://redirector.t2.ucsd.edu//")
                                for f in file.readlines()
                            ]
                        else:
                            filelist = [
                                f[:-1].replace("/eos/uscms/", "root://cmsxrootd.fnal.gov//")
                                for f in file.readlines()
                            ]

                    fileset["2017_" + sample[:-4].split("_TuneCP5")[0]] = filelist[starti:endi]

        return fileset


def get_xsecs():
    import json

    with open("data/xsecs.json") as f:
        xsecs = json.load(f)

    for key, value in xsecs.items():
        if type(value) == str:
            xsecs[key] = eval(value)

    return xsecs


def main(args):

    # define processor
    if args.processor == "trigger":
        from HHbbVV.processors import JetHTTriggerEfficienciesProcessor

        p = JetHTTriggerEfficienciesProcessor()
    elif args.processor == "skimmer":
        from HHbbVV.processors import bbVVSkimmer

        xsecs = get_xsecs()
        p = bbVVSkimmer(
            xsecs=xsecs,
            condor=args.condor,
            output_location=args.outdir,
        )
        # p = bbVVSkimmer(xsecs=xsecs, condor=args.condor, output_location=os.getcwd())

    fileset = get_fileset(args.processor, args.samples, args.starti, args.endi)

<<<<<<< HEAD
    if args.condor:
        print("condor")
        uproot.open.defaults["xrootd_handler"] = uproot.source.xrootd.MultithreadedXRootDSource

        # executor = processor.FuturesExecutor(compression=1, status=True)
        executor = processor.IterativeExecutor(status=True)
        run = processor.Runner(
            executor=executor, savemetrics=True, schema=nanoevents.NanoAODSchema
        )  # chunksize=10000
        out, metrics = run(
            {key: fileset[key] for key in args.samples}, "Events", processor_instance=p
        )

    elif args.dask:
        print("dask")
=======
    if args.executor == "dask":
>>>>>>> 546a0e97
        import time
        from distributed import Client
        from lpcjobqueue import LPCCondorCluster

        tic = time.time()
        cluster = LPCCondorCluster(
            ship_env=True,
            transfer_input_files="src/HHbbVV",
        )
        client = Client(cluster)
        nanoevents_plugin = NanoeventsSchemaPlugin()
        client.register_worker_plugin(nanoevents_plugin)
        cluster.adapt(minimum=1, maximum=30)

        print("Waiting for at least one worker")
        client.wait_for_workers(1)

<<<<<<< HEAD
        # does treereduction help?
        executor = processor.DaskExecutor(status=True, client=client, treereduction=2)
        run = processor.Runner(
            executor=executor, savemetrics=True, schema=nanoevents.NanoAODSchema, chunksize=100000
        )
        out, metrics = run(
            {key: fileset[key] for key in args.samples}, "Events", processor_instance=p
=======
        out, metrics = processor.run_uproot_job(
            fileset,
            treename="Events",
            processor_instance=p,
            executor=processor.dask_executor,
            executor_args=exe_args,
            chunksize=args.chunksize
            #    maxchunks=10
>>>>>>> 546a0e97
        )

        elapsed = time.time() - tic
        print(f"Metrics: {metrics}")
        print(f"Finished in {elapsed:.1f}s")

<<<<<<< HEAD
=======
        filehandler = open("out.hist", "wb")
        pickle.dump(out, filehandler)
        filehandler.close()

    else:
        uproot.open.defaults["xrootd_handler"] = uproot.source.xrootd.MultithreadedXRootDSource

        executor = (
            processor.futures_executor
            if args.executor == "futures"
            else processor.iterative_executor
        )

        exe_args = {
            "savemetrics": True,
            "schema": nanoevents.NanoAODSchema,
        }

        out, metrics = processor.run_uproot_job(
            {key: fileset[key] for key in args.samples},
            treename="Events",
            processor_instance=p,
            executor=executor,
            executor_args=exe_args,
            chunksize=args.chunksize,
        )

        filehandler = open(f"outfiles/{args.starti}-{args.endi}.pkl", "wb")
        pickle.dump(out, filehandler)
        filehandler.close()

>>>>>>> 546a0e97

if __name__ == "__main__":
    # e.g.
    # inside a condor job: python run.py --year 2017 --processor trigger --condor --starti 0 --endi 1
    # inside a dask job:  python run.py --year 2017 --processor trigger --dask

    parser = argparse.ArgumentParser()
    parser.add_argument("--year", dest="year", default="2017", help="year", type=str)
    parser.add_argument("--starti", dest="starti", default=0, help="start index of files", type=int)
    parser.add_argument("--endi", dest="endi", default=-1, help="end index of files", type=int)
    parser.add_argument(
        "--outdir", dest="outdir", default="outfiles", help="directory for output files", type=str
    )
    parser.add_argument(
        "--processor",
        dest="processor",
        default="trigger",
        help="Trigger processor",
        type=str,
        choices=["trigger", "skimmer"],
    )
    parser.add_argument(
<<<<<<< HEAD
        "--dask", dest="dask", action="store_true", default=False, help="Run with dask"
    )
    parser.add_argument(
        "--condor", dest="condor", action="store_true", default=False, help="Run with condor"
    )
    parser.add_argument("--samples", dest="samples", default=[], help="samples", nargs="*")

=======
        "--executor",
        type=str,
        default="futures",
        choices=["futures", "iterative", "dask"],
        help="type of processor executor",
    )
    parser.add_argument("--samples", dest="samples", default=[], help="samples", nargs="*")
    parser.add_argument("--chunksize", type=int, default=2750, help="chunk size in processor")
>>>>>>> 546a0e97
    args = parser.parse_args()

    main(args)<|MERGE_RESOLUTION|>--- conflicted
+++ resolved
@@ -137,25 +137,7 @@
 
     fileset = get_fileset(args.processor, args.samples, args.starti, args.endi)
 
-<<<<<<< HEAD
-    if args.condor:
-        print("condor")
-        uproot.open.defaults["xrootd_handler"] = uproot.source.xrootd.MultithreadedXRootDSource
-
-        # executor = processor.FuturesExecutor(compression=1, status=True)
-        executor = processor.IterativeExecutor(status=True)
-        run = processor.Runner(
-            executor=executor, savemetrics=True, schema=nanoevents.NanoAODSchema
-        )  # chunksize=10000
-        out, metrics = run(
-            {key: fileset[key] for key in args.samples}, "Events", processor_instance=p
-        )
-
-    elif args.dask:
-        print("dask")
-=======
     if args.executor == "dask":
->>>>>>> 546a0e97
         import time
         from distributed import Client
         from lpcjobqueue import LPCCondorCluster
@@ -173,7 +155,6 @@
         print("Waiting for at least one worker")
         client.wait_for_workers(1)
 
-<<<<<<< HEAD
         # does treereduction help?
         executor = processor.DaskExecutor(status=True, client=client, treereduction=2)
         run = processor.Runner(
@@ -181,28 +162,11 @@
         )
         out, metrics = run(
             {key: fileset[key] for key in args.samples}, "Events", processor_instance=p
-=======
-        out, metrics = processor.run_uproot_job(
-            fileset,
-            treename="Events",
-            processor_instance=p,
-            executor=processor.dask_executor,
-            executor_args=exe_args,
-            chunksize=args.chunksize
-            #    maxchunks=10
->>>>>>> 546a0e97
         )
 
         elapsed = time.time() - tic
         print(f"Metrics: {metrics}")
         print(f"Finished in {elapsed:.1f}s")
-
-<<<<<<< HEAD
-=======
-        filehandler = open("out.hist", "wb")
-        pickle.dump(out, filehandler)
-        filehandler.close()
-
     else:
         uproot.open.defaults["xrootd_handler"] = uproot.source.xrootd.MultithreadedXRootDSource
 
@@ -229,8 +193,6 @@
         filehandler = open(f"outfiles/{args.starti}-{args.endi}.pkl", "wb")
         pickle.dump(out, filehandler)
         filehandler.close()
-
->>>>>>> 546a0e97
 
 if __name__ == "__main__":
     # e.g.
@@ -253,15 +215,6 @@
         choices=["trigger", "skimmer"],
     )
     parser.add_argument(
-<<<<<<< HEAD
-        "--dask", dest="dask", action="store_true", default=False, help="Run with dask"
-    )
-    parser.add_argument(
-        "--condor", dest="condor", action="store_true", default=False, help="Run with condor"
-    )
-    parser.add_argument("--samples", dest="samples", default=[], help="samples", nargs="*")
-
-=======
         "--executor",
         type=str,
         default="futures",
@@ -270,7 +223,6 @@
     )
     parser.add_argument("--samples", dest="samples", default=[], help="samples", nargs="*")
     parser.add_argument("--chunksize", type=int, default=2750, help="chunk size in processor")
->>>>>>> 546a0e97
     args = parser.parse_args()
 
     main(args)