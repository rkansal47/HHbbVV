--- conflicted
+++ resolved
@@ -58,15 +58,15 @@
    "metadata": {},
    "outputs": [],
    "source": [
-    "import json\n",
-    "\n",
-    "with open(\"../../../data/pfnanoindex_2018.json\", \"r\") as f:\n",
-    "    files = json.load(f)\n",
-    "\n",
-    "files = [\n",
-    "    \"root://cmseos.fnal.gov//\" + f + \":Events\"\n",
-    "    for f in files[\"2018\"][\"HH\"][\"VBF_HHTobbVV_CV_1_C2V_0_C3_1\"][:2]\n",
-    "]"
+    "# import json\n",
+    "\n",
+    "# with open(\"../../../data/pfnanoindex_2018.json\", \"r\") as f:\n",
+    "#     files = json.load(f)\n",
+    "\n",
+    "# files = [\n",
+    "#     \"root://cmseos.fnal.gov//\" + f + \":Events\"\n",
+    "#     for f in files[\"2018\"][\"HH\"][\"VBF_HHTobbVV_CV_1_C2V_0_C3_1\"][:2]\n",
+    "# ]"
    ]
   },
   {
@@ -76,20 +76,11 @@
    "metadata": {},
    "outputs": [],
    "source": [
-<<<<<<< HEAD
     "files = {\n",
     "    \"vbf\": \"root://cmseos.fnal.gov///store/user/lpcpfnano/cmantill/v2_3/2018/HH/VBF_HHTobbVV_CV_1_C2V_0_C3_1_TuneCP5_13TeV-madgraph-pythia8/VBF_HHTobbVV_CV_1_C2V_0_C3_1/220808_150000/0000/nano_mc2018_1-1.root\",\n",
     "    \"qcd\": \"root://cmseos.fnal.gov///store/user/lpcpfnano/cmantill/v2_3/2018/QCD/QCD_HT1500to2000_TuneCP5_PSWeights_13TeV-madgraph-pythia8/QCD_HT1500to2000_PSWeights_madgraph/220808_163124/0000/nano_mc2018_1-1.root\",\n",
     "    \"tt\": \"root://cmseos.fnal.gov///store/user/lpcpfnano/cmantill/v2_3/2018/TTbar/TTToHadronic_TuneCP5_13TeV-powheg-pythia8/TTToHadronic/220808_151154/0000/nano_mc2018_1-1.root\",\n",
     "}\n",
-=======
-    "events = nanoevents.NanoEventsFactory.from_root(\n",
-    "    # \"root://cmseos.fnal.gov///store/user/lpcpfnano/cmantill/v2_3/2018/HH/VBF_HHTobbVV_CV_1_C2V_0_C3_1_TuneCP5_13TeV-madgraph-pythia8/VBF_HHTobbVV_CV_1_C2V_0_C3_1/220808_150000/0000/nano_mc2018_1-1.root\",\n",
-    "    \"/uscms/home/rkansal/nobackup/vbf.root\",\n",
-    "    # f,\n",
-    "    schemaclass=nanoevents.NanoAODSchema,\n",
-    ").events()\n",
->>>>>>> b6c8c8fd
     "\n",
     "events_dict = {}\n",
     "\n",
