"""
Skimmer for scale factors validation.
Author(s): Raghav Kansal
"""

from __future__ import annotations

import gzip
import json
import logging
import pickle
from collections import OrderedDict
from pathlib import Path

import awkward as ak
import numpy as np
from coffea.analysis_tools import PackedSelection
from coffea.nanoevents.methods import vector
from coffea.processor import dict_accumulator

from HHbbVV import hh_vars

from .corrections import (
    add_btag_weights,
    add_lepton_weights,
    add_pileup_weight,
    add_pileupid_weights,
    add_top_pt_weight,
    get_jec_jets,
    get_lund_SFs,
)
from .GenSelection import (
    gen_selection_ttbar_region,
    ttbar_scale_factor_matching,
)
from .SkimmerABC import SkimmerABC
from .TaggerInference import runInferenceTriton
from .utils import P4, Weights, add_selection, pad_val

ak.behavior.update(vector.behavior)
logging.basicConfig(level=logging.INFO)


MU_PDGID = 13

# btag medium WP's https://twiki.cern.ch/twiki/bin/viewauth/CMS/BtagRecommendation
# btagWPs = {"2016APV": 0.6001, "2016": 0.5847, "2017": 0.4506, "2018": 0.4168}  # for deepCSV
btagWPs = {"2016APV": 0.2598, "2016": 0.2489, "2017": 0.3040, "2018": 0.2783}  # deepJet


num_prongs = 3


class TTScaleFactorsSkimmer(SkimmerABC):
    """
    Skims nanoaod files, saving selected branches and events passing selection cuts
    (and triggers for data), in a top control region for validation Lund Plane SFs

    Args:
        xsecs (dict, optional): sample cross sections,
          if sample not included no lumi and xsec will not be applied to weights
    """

    HLTs = {  # noqa: RUF012
        "2016": ["TkMu50", "Mu50"],
        "2017": ["Mu50", "OldMu100", "TkMu100"],
        "2018": ["Mu50", "OldMu100", "TkMu100"],
    }

    # key is name in nano files, value will be the name in the skimmed output
    skim_vars = {  # noqa: RUF012
        "FatJet": {
            **P4,
            "msoftdrop": "Msd",
            "particleNet_mass": "ParticleNetMass",
            "particleNetMD_QCD": "ParticleNetMD_QCD",
            "particleNetMD_Xbb": "ParticleNetMD_Xbb",
            "particleNet_H4qvsQCD": "ParticleNet_Th4q",
            "deepTagMD_H4qvsQCD": "deepTagMD_H4qvsQCD",
            "deepTagMD_WvsQCD": "deepTagMD_WvsQCD",
<<<<<<< HEAD
=======
            "deepTagMD_ZvsQCD": "deepTagMD_ZvsQCD",
            "deepTagMD_TvsQCD": "deepTagMD_TvsQCD",
            "deepTagMD_HbbvsQCD": "deepTagMD_HbbvsQCD",
>>>>>>> 2bc685ca
            "nConstituents": "nPFCands",
        },
        "Jet": P4,
        "FatJetDerived": ["tau21", "tau32", "tau43", "tau42", "tau41"],
        "GenHiggs": P4,
        "other": {"MET_pt": "MET_pt", "MET_phi": "MET_phi"},
    }

    muon_selection = {  # noqa: RUF012
        "Id": "tight",
        "pt": 60,
        "eta": 2.4,
        "miniPFRelIso_all": 0.1,
        "dxy": 0.2,
        "count": 1,
        "delta_trigObj": 0.15,
    }

    ak8_jet_selection = {  # noqa: RUF012
        "pt": 500.0,
        "msd": [125, 250],
        "eta": 2.5,
        "delta_phi_muon": 2,
        "jetId": "tight",
    }

    ak4_jet_selection = {  # noqa: RUF012
        "pt": 30,  # from JME-18-002
        "eta": 2.4,
        "delta_phi_muon": 2,
        "jetId": "tight",
        "puId": 4,  # loose pileup ID
        "btagWP": btagWPs,
        "ht": 250,
        "num": 2,
        # "closest_muon_dr": 0.4,
        # "closest_muon_ptrel": 25,
    }

    met_selection = {"pt": 50}  # noqa: RUF012

    lepW_selection = {"pt": 100}  # noqa: RUF012

    num_jets = 1

    top_matchings = ["top_matched", "w_matched", "unmatched"]  # noqa: RUF012

    def __init__(self, xsecs=None, inference: bool = True):
        if xsecs is None:
            xsecs = {}
        super().__init__()

        # TODO: Check if this is correct
        self.XSECS = xsecs  # in pb

        self._inference = inference

        # find corrections path using this file's path
        package_path = Path(__file__).parent.parent.resolve()
        with gzip.open(package_path / "corrections/corrections.pkl.gz", "rb") as filehandler:
            self.corrections = pickle.load(filehandler)

        # MET filters
        # https://twiki.cern.ch/twiki/bin/view/CMS/MissingETOptionalFiltersRun2
        with (package_path / "data/metfilters.json").open("rb") as filehandler:
            self.metfilters = json.load(filehandler)

        # for tagger model and preprocessing dict
        self.tagger_resources_path = Path(__file__).parent.resolve() / "tagger_resources"

        self._accumulator = dict_accumulator({})

    @property
    def accumulator(self):
        return self._accumulator

    def process(self, events: ak.Array):
        """Returns skimmed events which pass preselection cuts (and triggers if data) with the branches listed in ``self.skim_vars``"""

        # print("processing")

        year = events.metadata["dataset"][:4]
        dataset = events.metadata["dataset"][5:]

        isData = ("JetHT" in dataset) or ("SingleMuon" in dataset)
        isSignal = dataset in ["TTToSemiLeptonic", "TTToSemiLeptonic_ext1"] or dataset.startswith(
            "ST_"
        )

        if not isData:
            # remove events with pileup weights un-physically large
            events = self.pileup_cutoff(events, year, cutoff=4)

        gen_weights = events["genWeight"].to_numpy() if not isData else None
        n_events = len(events) if isData else np.sum(gen_weights)
        selection = PackedSelection()

        # if n_events != 2915270.0:
        #     print(n_events)
        #     return {}

        cutflow = OrderedDict()
        cutflow["all"] = n_events

        selection_args = (selection, cutflow, isData, gen_weights)

        skimmed_events = {}

        ######################
        # Selection
        ######################

        # gen vars - get gen bs and quarks from hadronic tops,
        # remove weird events without a b quark from the top
        if isSignal:
            gen_had_bs, gen_had_ws = gen_selection_ttbar_region(events, selection_args)

        # used for normalization to cross section below
        gen_selected = (
            selection.all(*selection.names)
            if len(selection.names)
            else np.ones(len(events)).astype(bool)
        )
        logging.info(f"Passing gen selection: {np.sum(gen_selected)} / {len(events)}")

        # Following https://indico.cern.ch/event/1101433/contributions/4775247/

        # triggers
        # OR-ing HLT triggers
        HLT_triggered = np.any(
            np.array(
                [events.HLT[trigger] for trigger in self.HLTs[year] if trigger in events.HLT.fields]
            ),
            axis=0,
        )
        add_selection("trigger", HLT_triggered, *selection_args)

        # objects
        num_ak4_jets = 2
        num_jets = 1
        muon = events.Muon
        fatjets = get_jec_jets(events, year) if not isData else events.FatJet
        ak4_jets = get_jec_jets(events, year, fatjets=False) if not isData else events.Jet
        met = events.MET

        # at least one good reconstructed primary vertex
        add_selection("npvsGood", events.PV.npvsGood >= 1, *selection_args)

        # muon
        muon_selector = (
            (muon[f"{self.muon_selection['Id']}Id"])
            * (muon.pt > self.muon_selection["pt"])
            * (np.abs(muon.eta) < self.muon_selection["eta"])
            * (muon.miniPFRelIso_all < self.muon_selection["miniPFRelIso_all"])
            * (np.abs(muon.dxy) < self.muon_selection["dxy"])
        )

        muon_selector = muon_selector * (
            ak.count(events.Muon.pt[muon_selector], axis=1) == self.muon_selection["count"]
        )
        muon = ak.pad_none(muon[muon_selector], 1, axis=1)[:, 0]

        muon_selector = ak.any(muon_selector, axis=1)

        # 1024 - Mu50 trigger (https://algomez.web.cern.ch/algomez/testWeb/PFnano_content_v02.html#TrigObj)
        trigObj_muon = events.TrigObj[
            (events.TrigObj.id == MU_PDGID) * (events.TrigObj.filterBits >= 1024)
        ]

        muon_selector = muon_selector * ak.any(
            np.abs(muon.delta_r(trigObj_muon)) <= self.muon_selection["delta_trigObj"],
            axis=1,
        )

        add_selection("muon", muon_selector, *selection_args)

        # met
        met_selection = met.pt >= self.met_selection["pt"]

        metfilters = np.ones(len(events), dtype="bool")
        metfilterkey = "data" if isData else "mc"
        for mf in self.metfilters[year][metfilterkey]:
            if mf in events.Flag.fields:
                metfilters = metfilters & events.Flag[mf]

        add_selection("met", met_selection * metfilters, *selection_args)

        # leptonic W selection
        add_selection("lepW", (met + muon).pt >= self.lepW_selection["pt"], *selection_args)
        # add_selection("lepW", met.pt + muon.pt >= self.lepW_selection["pt"], *selection_args)

        # ak8 jet selection
        fatjet_selector = (
            (fatjets.pt > self.ak8_jet_selection["pt"])
            * (fatjets.msoftdrop > self.ak8_jet_selection["msd"][0])
            * (fatjets.msoftdrop < self.ak8_jet_selection["msd"][1])
            * (np.abs(fatjets.eta) < self.ak8_jet_selection["eta"])
            * (np.abs(fatjets.delta_phi(muon)) > self.ak8_jet_selection["delta_phi_muon"])
            * fatjets.isTight
        )

        leading_fatjets = ak.pad_none(fatjets[fatjet_selector], num_jets, axis=1)[:, :num_jets]
        fatjet_idx = ak.argmax(fatjet_selector, axis=1)  # gets first index which is true
        fatjet_selector = ak.any(fatjet_selector, axis=1)

        add_selection("ak8_jet", fatjet_selector, *selection_args)

        # ak4 jet

        # kinematic / ID selection
        ak4_jet_selector = (
            ak4_jets.isTight
            # pileup ID should only be applied for pT < 50 jets (https://twiki.cern.ch/twiki/bin/view/CMS/PileupJetIDUL)
            * ((ak4_jets.puId % 2 == 1) + (ak4_jets.pt >= 50))
            * (ak4_jets.pt > self.ak4_jet_selection["pt"])
            * (np.abs(ak4_jets.eta) < self.ak4_jet_selection["eta"])
        )
        ak4_jets_selected = ak.fill_none(ak4_jets[ak4_jet_selector], [], axis=0)

        # b-tagged and dPhi from muon < 2
        ak4_jet_selector_btag_muon = ak4_jet_selector * (
            (ak4_jets.btagDeepFlavB > self.ak4_jet_selection["btagWP"][year])
            * (np.abs(ak4_jets.delta_phi(muon)) < self.ak4_jet_selection["delta_phi_muon"])
        )
        bjets_selected = ak.fill_none(ak4_jets[ak4_jet_selector_btag_muon], [], axis=0)

        ak4_selection = (
            # at least 1 b-tagged jet close to the muon
            (ak.any(ak4_jet_selector_btag_muon, axis=1))
            # at least 2 ak4 jets overall
            * (ak.sum(ak4_jet_selector, axis=1) >= self.ak4_jet_selection["num"])
            # ht > 250
            * (ak.sum(ak4_jets_selected.pt, axis=1) >= self.ak4_jet_selection["ht"])
        )

        add_selection("ak4_jet", ak4_selection, *selection_args)

        # 2018 HEM cleaning
        # https://indico.cern.ch/event/1249623/contributions/5250491/attachments/2594272/4477699/HWW_0228_Draft.pdf
        if year == "2018":
            hem_cleaning = (
                ((events.run >= 319077) & isData)  # if data check if in Runs C or D
                # else for MC randomly cut based on lumi fraction of C&D
                | ((np.random.rand(len(events)) < 0.632) & ~isData)
            ) & (
                ak.fill_none(
                    ak.any(
                        (
                            (leading_fatjets.pt > 30.0)
                            & (leading_fatjets.eta > -3.2)
                            & (leading_fatjets.eta < -1.3)
                            & (leading_fatjets.phi > -1.57)
                            & (leading_fatjets.phi < -0.87)
                        ),
                        -1,
                    ),
                    False,
                )
                | ((events.MET.phi > -1.62) & (events.MET.pt < 470.0) & (events.MET.phi < -0.62))
            )

            add_selection("hem_cleaning", ~np.array(hem_cleaning).astype(bool), *selection_args)

        # select vars
        # AK4 jets just for plots for JME
        ak4JetVars = {
            f"ak4Jet{key}": pad_val(ak4_jets_selected[var], num_ak4_jets, axis=1)
            for (var, key) in self.skim_vars["Jet"].items()
        }

        bJetVars = {
            f"bJet{key}": pad_val(bjets_selected[var], 1, axis=1)
            for (var, key) in self.skim_vars["Jet"].items()
        }

        ak8FatJetVars = {
            f"ak8FatJet{key}": pad_val(leading_fatjets[var], num_jets, axis=1)
            for (var, key) in self.skim_vars["FatJet"].items()
        }

        for var in self.skim_vars["FatJetDerived"]:
            if var.startswith("tau"):
                taunum = pad_val(fatjets[f"tau{var[3]}"], num_jets, axis=1)
                tauden = pad_val(fatjets[f"tau{var[4]}"], num_jets, axis=1)
                ak8FatJetVars[var] = taunum / tauden

        otherVars = {
            key: events[var.split("_")[0]]["_".join(var.split("_")[1:])].to_numpy()
            for (var, key) in self.skim_vars["other"].items()
        }

        skimmed_events = {**skimmed_events, **ak4JetVars, **bJetVars, **ak8FatJetVars, **otherVars}

        ####################################
        # Particlenet h4q vs qcd, xbb vs qcd
        ####################################

        skimmed_events["ak8FatJetParticleNetMD_Txbb"] = pad_val(
            leading_fatjets.particleNetMD_Xbb
            / (leading_fatjets.particleNetMD_QCD + leading_fatjets.particleNetMD_Xbb),
            num_jets,
            -1,
            axis=1,
        )

        skimmed_events["ak8FatJetParticleNetMD_Txqq"] = pad_val(
            leading_fatjets.particleNetMD_Xqq
            / (leading_fatjets.particleNetMD_QCD + leading_fatjets.particleNetMD_Xqq),
            num_jets,
            -1,
            axis=1,
        )

        skimmed_events["ak8FatJetParticleNetMD_Txcc"] = pad_val(
            leading_fatjets.particleNetMD_Xcc
            / (leading_fatjets.particleNetMD_QCD + leading_fatjets.particleNetMD_Xcc),
            num_jets,
            -1,
            axis=1,
        )

        skimmed_events["ak8FatJetParticleNetMD_Txqc"] = pad_val(
            (leading_fatjets.particleNetMD_Xcc + leading_fatjets.particleNetMD_Xqq)
            / (
                leading_fatjets.particleNetMD_QCD
                + leading_fatjets.particleNetMD_Xqq
                + leading_fatjets.particleNetMD_Xcc
            ),
            num_jets,
            -1,
            axis=1,
        )

        #########################
        # Weights
        #########################

        totals_dict = {"nevents": n_events}

        if isData:
            skimmed_events["weight"] = np.ones(n_events)
        else:
            weights_dict, totals_temp = self.add_weights(
                events, dataset, year, gen_weights, gen_selected, muon, ak4_jets_selected
            )
            skimmed_events = {**skimmed_events, **weights_dict}
            totals_dict = {**totals_dict, **totals_temp}

        #########################
        # Lund Plane SFs
        #########################

        lp_hist = None
        hh_vars.lp_sf_vars.append(("lp_sfs_bl_ratio", 1))

        if isSignal:
            match_dict, gen_quarks = ttbar_scale_factor_matching(
                gen_had_bs, gen_had_ws, leading_fatjets[:, 0]
            )
            top_matched = match_dict["top_matched"].astype(bool) * selection.all(*selection.names)

            skimmed_events = {**skimmed_events, **match_dict}
            sf_dict = {}

            if np.any(top_matched):
                sf_dict_temp, lp_hist = get_lund_SFs(
                    year,
                    events[top_matched],
                    fatjets[top_matched],
                    fatjet_idx[top_matched].to_numpy(),
                    num_prongs,
                    gen_quarks[top_matched],
                    weights_dict["weight"][top_matched],
                    trunc_gauss=True,
                    lnN=True,
                    gen_bs=gen_had_bs[top_matched],  # do b/l ratio uncertainty for tops as well
                    sample="TTToSemiLeptonic",
                )

                # fill in 1s for non-top-matched jets
                for key, shape in hh_vars.lp_sf_vars:
                    # breakpoint()
                    arr = np.ones((len(events), shape))
                    arr[top_matched] = sf_dict_temp[key]
                    sf_dict[key] = arr

            else:
                logging.info("No signal events selected")
                for key, shape in hh_vars.lp_sf_vars:
                    arr = np.ones((len(events), shape))
                    sf_dict[key] = arr

            skimmed_events = {**skimmed_events, **sf_dict}

        ##############################
        # Apply selections
        ##############################

        # breakpoint()

        skimmed_events = {
            key: value[selection.all(*selection.names)] for (key, value) in skimmed_events.items()
        }

        ######################
        # HWW Tagger Inference
        ######################

        if self._inference:
            print("pre-inference")

            pnet_vars = runInferenceTriton(
                self.tagger_resources_path,
                events[selection.all(*selection.names)],
                num_jets=1,
                in_jet_idx=fatjet_idx[selection.all(*selection.names)],
                jets=ak.flatten(leading_fatjets[selection.all(*selection.names)]),
                all_outputs=False,
            )

            print("post-inference")

            skimmed_events = {
                **skimmed_events,
                **dict(pnet_vars.items()),
            }

        if len(skimmed_events["weight"]):
            pddf = self.to_pandas(skimmed_events)
            fname = (
                events.behavior["__events_factory__"]._partition_key.replace("/", "_") + ".parquet"
            )
            self.dump_table(pddf, fname)

        ret_dict = {year: {dataset: {"totals": totals_dict, "cutflow": cutflow}}}

        if lp_hist is not None:
            ret_dict[year][dataset]["lp_hist"] = lp_hist

        print(ret_dict)
        return ret_dict

    def postprocess(self, accumulator):
        return accumulator

    def add_weights(
        self, events, dataset, year, gen_weights, gen_selected, muon, ak4_jets
    ) -> tuple[dict, dict]:
        """Adds weights and variations, saves totals for all norm preserving weights and variations"""
        weights = Weights(len(events), storeIndividual=True)
        weights.add("genweight", gen_weights)

        add_pileup_weight(weights, year, events.Pileup.nPU.to_numpy())
        add_lepton_weights(weights, year, muon)  # includes both ID and trigger SFs
        add_btag_weights(weights, year, ak4_jets)
        add_pileupid_weights(weights, year, ak4_jets, events.GenJet, wp="L")

        if year in ("2016APV", "2016", "2017"):
            weights.add(
                "L1EcalPrefiring",
                events.L1PreFiringWeight.Nom,
                events.L1PreFiringWeight.Up,
                events.L1PreFiringWeight.Dn,
            )

        if dataset.startswith("TTTo"):
            add_top_pt_weight(weights, events)

        ###################### Save all the weights and variations ######################

        # these weights should not change the overall normalization, so are saved separately
        norm_preserving_weights = ["genweight", "pileup"]

        # dictionary of all weights and variations
        weights_dict = {}
        # dictionary of total # events for norm preserving variations for normalization in postprocessing
        totals_dict = {}

        # nominal
        weights_dict["weight"] = weights.weight()
        weights_dict["weight_nobtagSFs"] = weights.partial_weight(exclude=["btagSF"])

        # norm preserving weights, used to do normalization in post-processing
        weight_np = weights.partial_weight(include=norm_preserving_weights)
        totals_dict["np_nominal"] = np.sum(weight_np[gen_selected])

        ###################### Normalization (Step 1) ######################

        weight_norm = self.get_dataset_norm(year, dataset)
        # normalize all the weights to xsec, needs to be divided by totals from Step 2 in post-processing
        for key, val in weights_dict.items():
            weights_dict[key] = val * weight_norm

        # save the unnormalized weight, to confirm that it's been normalized in post-processing
        weights_dict["weight_noxsec"] = weights.weight()

        weights_dict["genWeight"] = gen_weights

        return weights_dict, totals_dict<|MERGE_RESOLUTION|>--- conflicted
+++ resolved
@@ -78,12 +78,9 @@
             "particleNet_H4qvsQCD": "ParticleNet_Th4q",
             "deepTagMD_H4qvsQCD": "deepTagMD_H4qvsQCD",
             "deepTagMD_WvsQCD": "deepTagMD_WvsQCD",
-<<<<<<< HEAD
-=======
             "deepTagMD_ZvsQCD": "deepTagMD_ZvsQCD",
             "deepTagMD_TvsQCD": "deepTagMD_TvsQCD",
             "deepTagMD_HbbvsQCD": "deepTagMD_HbbvsQCD",
->>>>>>> 2bc685ca
             "nConstituents": "nPFCands",
         },
         "Jet": P4,
