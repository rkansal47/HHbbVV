"""
Skimmer for ParticleNet tagger inputs.

Author(s): Cristina Mantilla Suarez, Raghav Kansal
"""

import numpy as np
import awkward as ak
import pandas as pd
import uproot

from coffea.processor import ProcessorABC, dict_accumulator
from coffea.analysis_tools import PackedSelection

from .utils import add_selection_no_cutflow
from .TaggerInference import get_pfcands_features, get_svs_features
from .GenSelection import tagger_gen_matching

from typing import Dict

import os
import pathlib
import json
import itertools


P4 = {
    "eta": "eta",
    "phi": "phi",
    "mass": "mass",
    "pt": "pt",
}


class TaggerInputSkimmer(ProcessorABC):
    """
    Produces a flat training ntuple from PFNano.
    """

    def __init__(self, label="AK15_H_VV", num_jets=2):
        self.label = label

        self.skim_vars = {
            "FatJet": {
                **P4,
                "msoftdrop": "msoftdrop",
            },
            "SubJet": {
                **P4,
            },
            "GenPart": [
                "fj_genjetmsd",
                "fj_genjetmass",
                "fj_nprongs",
                "fj_H_VV_4q",
                "fj_H_VV_elenuqq",
                "fj_H_VV_munuqq",
                "fj_H_VV_taunuqq",
                "fj_H_VV_unmatched",
                "fj_dR_V",
                "fj_genRes_pt",
                "fj_genRes_eta",
                "fj_genRes_phi",
                "fj_genRes_mass",
                "fj_genX_pt",
                "fj_genX_eta",
                "fj_genX_phi",
                "fj_genX_mass",
                "fj_genV_pt",
                "fj_genV_eta",
                "fj_genV_phi",
                "fj_genV_mass",
                "fj_dR_Vstar",
                "fj_genVstar_pt",
                "fj_genVstar_eta",
                "fj_genVstar_phi",
                "fj_genVstar_mass",
                "fj_isQCDb",
                "fj_isQCDbb",
                "fj_isQCDc",
                "fj_isQCDcc",
                "fj_isQCDothers",
                "fj_W_2q",
                "fj_W_elenu",
                "fj_W_munu",
                "fj_W_taunu",
                "fj_Top_bmerged",
                "fj_Top_2q",
                "fj_Top_elenu",
                "fj_Top_munu",
<<<<<<< HEAD
                "fj_Top_taunu",
=======
                "fj_Top_taunu"
>>>>>>> 977758a7
            ],
            # formatted to match weaver's preprocess.json
            "PFSV": {
                "pf_features": {
                    "var_names": [
                        "pfcand_pt_log_nopuppi",
                        "pfcand_e_log_nopuppi",
                        "pfcand_etarel",
                        "pfcand_phirel",
                        "pfcand_isEl",
                        "pfcand_isMu",
                        "pfcand_isGamma",
                        "pfcand_isChargedHad",
                        "pfcand_isNeutralHad",
                        "pfcand_abseta",
                        "pfcand_charge",
                        "pfcand_VTX_ass",
                        "pfcand_lostInnerHits",
                        "pfcand_normchi2",
                        "pfcand_quality",
                        "pfcand_dz",
                        "pfcand_dzsig",
                        "pfcand_dxy",
                        "pfcand_dxysig",
                        "pfcand_btagEtaRel",
                        "pfcand_btagPtRatio",
                        "pfcand_btagPParRatio",
                        "pfcand_btagSip3dVal",
                        "pfcand_btagSip3dSig",
                        "pfcand_btagJetDistVal",
                    ],
                },
                "pf_points": {"var_length": 100},  # number of pf cands to select or pad up to
                "sv_features": {
                    "var_names": [
                        "sv_pt_log",
                        "sv_mass",
                        "sv_etarel",
                        "sv_phirel",
                        "sv_abseta",
                        "sv_ntracks",
                        "sv_normchi2",
                        "sv_dxy",
                        "sv_dxysig",
                        "sv_d3d",
                        "sv_d3dsig",
                        "sv_costhetasvpv",
                    ],
                },
                "sv_points": {"var_length": 7},  # number of svs to select or pad up to
            },
        }

        self.ak15 = "AK15" in self.label
        self.fatjet_label = "FatJetAK15" if self.ak15 else "FatJet"
        self.subjet_label = "FatJetAK15SubJet" if self.ak15 else "SubJet"
        self.pfcands_label = "FatJetAK15PFCands" if self.ak15 else "FatJetPFCands"
        self.svs_label = "JetSVsAK15" if self.ak15 else "FatJetSVs"

        self.num_jets = num_jets
        self.num_subjets = 2
        self.match_dR = 1.0  # max dR for object-jet-matching

        self.tagger_resources_path = (
            str(pathlib.Path(__file__).parent.resolve()) + "/tagger_resources/"
        )

        with open(f"{self.tagger_resources_path}/pyg_ef_ul_cw_8_2_preprocess.json") as f:
            self.tagger_vars = json.load(f)

        self._accumulator = dict_accumulator({})

    @property
    def accumulator(self):
        return self._accumulator

    def dump_table(self, pddf: pd.DataFrame, fname: str) -> None:
        """
        Saves pandas dataframe events to './outparquet'
        """
        import pyarrow.parquet as pq
        import pyarrow as pa

        local_dir = os.path.abspath(os.path.join(".", "outparquet"))
        os.system(f"mkdir -p {local_dir}")

        # need to write with pyarrow as pd.to_parquet doesn't support different types in
        # multi-index column names
        table = pa.Table.from_pandas(pddf)
        pq.write_table(table, f"{local_dir}/{fname}")

    def dump_root(self, jet_vars: Dict[str, np.array], fname: str) -> None:
        """
        Saves ``jet_vars`` dict as a rootfile to './outroot'
        """
        local_dir = os.path.abspath(os.path.join(".", "outroot"))
        os.system(f"mkdir -p {local_dir}")

        with uproot.recreate(f"{local_dir}/{fname}", compression=uproot.LZ4(4)) as rfile:
            rfile["Events"] = ak.Array(jet_vars)
            # rfile["Events"].show()

    def to_pandas_lists(self, events: Dict[str, np.array]) -> pd.DataFrame:
        """
        Convert our dictionary of numpy arrays into a pandas data frame.
        Uses lists for numpy arrays with >1 dimension
        (e.g. FatJet arrays with two columns)
        """
        output = pd.DataFrame()
        for field in ak.fields(events):
            if "sv_" in field or "pfcand_" in field:
                output[field] = events[field].tolist()
            else:
                output[field] = ak.to_numpy(ak.flatten(events[field], axis=None))

        return output

    def to_pandas(self, events: Dict[str, np.array]) -> pd.DataFrame:
        """
        Convert our dictionary of numpy arrays into a pandas data frame.
        Uses multi-index columns for numpy arrays with >1 dimension
        (e.g. FatJet arrays with two columns)
        """
        return pd.concat(
            [pd.DataFrame(v.reshape(v.shape[0], -1)) for k, v in events.items()],
            axis=1,
            keys=list(events.keys()),
        )

    def process(self, events: ak.Array):
        import time

        start = time.time()

        jet_vars = []

        for jet_idx in range(self.num_jets):
            # objects
            fatjets = ak.pad_none(events[self.fatjet_label], self.num_jets, axis=1)[:, jet_idx]
            subjets = events[self.subjet_label]
            genparts = events.GenPart

            # selection
            selection = PackedSelection()
            preselection_cut = (fatjets.pt > 200) * (fatjets.pt < 1500)
            add_selection_no_cutflow("preselection", preselection_cut, selection)

            print(f"preselection: {time.time() - start:.1f}s")

            # variables
            FatJetVars = {
                f"fj_{key}": ak.fill_none(fatjets[var], -99999)
                for (var, key) in self.skim_vars["FatJet"].items()
            }

            # select subjets within self.match_dR of fatjet
            matched_subjets = ak.pad_none(
                subjets[fatjets.delta_r(subjets) < self.match_dR],
                self.num_subjets,
                axis=1,
                clip=True,
            )

            SubJetVars = {
                f"fj_subjet{i + 1}_{key}": ak.fill_none(matched_subjets[:, i][var], -99999)
                for i, (var, key) in itertools.product(
                    range(self.num_subjets), self.skim_vars["SubJet"].items()
                )
            }

            # standard PN tagger scores
            if self.ak15:
                FatJetVars["fj_PN_XbbvsQCD"] = fatjets.ParticleNetMD_probXbb / (
                    fatjets.ParticleNetMD_probQCD + fatjets.ParticleNetMD_probXbb
                )

                if "ParticleNet_probHqqqq" in fatjets.fields:
                    FatJetVars["fj_PN_H4qvsQCD"] = fatjets.ParticleNet_probHqqqq / (
                        fatjets.ParticleNet_probHqqqq
                        + fatjets.ParticleNet_probQCDb
                        + fatjets.ParticleNet_probQCDbb
                        + fatjets.ParticleNet_probQCDc
                        + fatjets.ParticleNet_probQCDcc
                        + fatjets.ParticleNet_probQCDothers
                    )
            else:
                FatJetVars["fj_PN_XbbvsQCD"] = fatjets.particleNetMD_Xbb / (
                    fatjets.particleNetMD_QCD + fatjets.particleNetMD_Xbb
                )

                if "particleNet_H4qvsQCD" in fatjets.fields:
                    FatJetVars["fj_PN_H4qvsQCD"] = fatjets.particleNet_H4qvsQCD

            print(f"fat jet vars: {time.time() - start:.1f}s")

            PFSVVars = {
                **get_pfcands_features(
                    self.skim_vars["PFSV"],
                    events,
                    jet_idx,
                    self.fatjet_label,
                    self.pfcands_label,
                    normalize=False,
                ),
                **get_svs_features(
                    self.skim_vars["PFSV"],
                    events,
                    jet_idx,
                    self.fatjet_label,
                    self.svs_label,
                    normalize=False,
                ),
            }

            print(f"PFSV vars: {time.time() - start:.1f}s")

            matched_mask, genVars = tagger_gen_matching(
                events,
                genparts,
                fatjets,
                self.skim_vars["GenPart"],
                label=self.label,
                match_dR=self.match_dR,
            )
<<<<<<< HEAD

=======
>>>>>>> 977758a7
            add_selection_no_cutflow("gen_match", matched_mask, selection)

            print(f"Gen vars: {time.time() - start:.1f}s")

            if np.sum(selection.all(*selection.names)) == 0:
                print("No jets pass selections")
                continue

<<<<<<< HEAD
=======
            print(f"Jet {jet_idx + 1}")

>>>>>>> 977758a7
            skimmed_vars = {**FatJetVars, **SubJetVars, **genVars, **PFSVVars}

            # apply selections
            skimmed_vars = {
                key: np.squeeze(np.array(value[selection.all(*selection.names)]))
                for (key, value) in skimmed_vars.items()
            }

            jet_vars.append(skimmed_vars)

            print(f"Jet {jet_idx + 1}: {time.time() - start:.1f}s")

        if len(jet_vars) > 1:
            # stack each set of jets
            jet_vars = {
                var: np.concatenate([jet_var[var] for jet_var in jet_vars], axis=0)
                for var in jet_vars[0]
            }
        elif len(jet_vars) == 1:
            jet_vars = jet_vars[0]
        else:
            print("No jets passed selection")
            return {}

        print(f"Stack: {time.time() - start:.1f}s")

        fname = events.behavior["__events_factory__"]._partition_key.replace("/", "_")

        # convert output to pandas
        df = self.to_pandas(jet_vars)

        print(f"convert: {time.time() - start:.1f}s")

        # save to parquet
        self.dump_table(df, fname + ".parquet")

        print(f"dumped: {time.time() - start:.1f}s")

        return {}

    def postprocess(self, accumulator):
        pass<|MERGE_RESOLUTION|>--- conflicted
+++ resolved
@@ -88,11 +88,7 @@
                 "fj_Top_2q",
                 "fj_Top_elenu",
                 "fj_Top_munu",
-<<<<<<< HEAD
                 "fj_Top_taunu",
-=======
-                "fj_Top_taunu"
->>>>>>> 977758a7
             ],
             # formatted to match weaver's preprocess.json
             "PFSV": {
@@ -317,10 +313,6 @@
                 label=self.label,
                 match_dR=self.match_dR,
             )
-<<<<<<< HEAD
-
-=======
->>>>>>> 977758a7
             add_selection_no_cutflow("gen_match", matched_mask, selection)
 
             print(f"Gen vars: {time.time() - start:.1f}s")
@@ -329,11 +321,6 @@
                 print("No jets pass selections")
                 continue
 
-<<<<<<< HEAD
-=======
-            print(f"Jet {jet_idx + 1}")
-
->>>>>>> 977758a7
             skimmed_vars = {**FatJetVars, **SubJetVars, **genVars, **PFSVVars}
 
             # apply selections
