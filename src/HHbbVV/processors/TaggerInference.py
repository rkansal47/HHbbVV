from typing import Optional, List, Dict

import numpy as np
import awkward as ak
from coffea.nanoevents.methods.base import NanoEventsArray

import json

# import onnxruntime as ort

import time

import tritonclient.grpc as triton_grpc
import tritonclient.http as triton_http

from tqdm import tqdm

<<<<<<< HEAD
=======
# from . import utils
# import utils
>>>>>>> 4b9aef8c
from .utils import pad_val


def get_pfcands_features(
    tagger_vars: dict, preselected_events: NanoEventsArray, jet_idx: int
) -> Dict[str, np.ndarray]:
    """
    Extracts the pf_candidate features specified in the ``tagger_vars`` dict from the
    ``preselected_events`` and returns them as a dict of numpy arrays
    """

    feature_dict = {}

    jet = ak.pad_none(preselected_events.FatJetAK15, 2, axis=1)[:, jet_idx]
    jet_pfcands = preselected_events.PFCands[
        preselected_events.JetPFCandsAK15.candIdx[
            preselected_events.JetPFCandsAK15.jetIdx == jet_idx
        ]
    ]

    # def pad_pfcand(var: str):
    #     return pad_val(jet_pfcands[var], 1, -1, axis=1, to_numpy=False, clip=False)

    # get features

    # negative eta jets have -1 sign, positive eta jets have +1
    eta_sign = ak.values_astype(jet_pfcands.eta > 0, int) * 2 - 1
    feature_dict["pfcand_etarel"] = eta_sign * (jet_pfcands.eta - jet.eta)
    feature_dict["pfcand_phirel"] = jet_pfcands.delta_phi(jet)
    feature_dict["pfcand_abseta"] = np.abs(jet_pfcands.eta)

    feature_dict["pfcand_pt_log_nopuppi"] = np.log(jet_pfcands.pt)
    feature_dict["pfcand_e_log_nopuppi"] = np.log(jet_pfcands.energy)

    pdgIds = jet_pfcands.pdgId
    feature_dict["pfcand_isEl"] = np.abs(pdgIds) == 11
    feature_dict["pfcand_isMu"] = np.abs(pdgIds) == 13
    feature_dict["pfcand_isChargedHad"] = np.abs(pdgIds) == 211
    feature_dict["pfcand_isGamma"] = np.abs(pdgIds) == 22
    feature_dict["pfcand_isNeutralHad"] = np.abs(pdgIds) == 130

    feature_dict["pfcand_charge"] = jet_pfcands.charge
    feature_dict["pfcand_VTX_ass"] = jet_pfcands.pvAssocQuality
    feature_dict["pfcand_lostInnerHits"] = jet_pfcands.lostInnerHits
    feature_dict["pfcand_quality"] = jet_pfcands.trkQuality

    feature_dict["pfcand_normchi2"] = np.floor(jet_pfcands.trkChi2)

    feature_dict["pfcand_dz"] = jet_pfcands.dz
    feature_dict["pfcand_dxy"] = jet_pfcands.d0
    feature_dict["pfcand_dzsig"] = jet_pfcands.dz / jet_pfcands.dzErr
    feature_dict["pfcand_dxysig"] = jet_pfcands.d0 / jet_pfcands.d0Err

    feature_dict["pfcand_mask"] = (
        ~(
            ak.pad_none(
                # padding to have at least one pf candidate in the graph
                pad_val(feature_dict["pfcand_abseta"], 1, -1, axis=1, to_numpy=False, clip=False),
                tagger_vars["pf_points"]["var_length"],
                axis=1,
                clip=True,
            )
            .to_numpy()
            .mask
        )
    ).astype(np.float32)

    # convert to numpy arrays and normalize features
    for var in tagger_vars["pf_features"]["var_names"]:
        a = (
            ak.pad_none(
                feature_dict[var], tagger_vars["pf_points"]["var_length"], axis=1, clip=True
            )
            .to_numpy()
            .filled(fill_value=0)
        ).astype(np.float32)

        info = tagger_vars["pf_features"]["var_infos"][var]
        a = (a - info["median"]) * info["norm_factor"]
        a = np.clip(a, info.get("lower_bound", -5), info.get("upper_bound", 5))

        feature_dict[var] = a

    var = "pfcand_normchi2"
    info = tagger_vars["pf_features"]["var_infos"][var]
    # finding what -1 transforms to
    chi2_min = -1 - info["median"] * info["norm_factor"]
    feature_dict[var][feature_dict[var] == chi2_min] = info["upper_bound"]

    return feature_dict


def get_svs_features(tagger_vars: dict, preselected_events: NanoEventsArray, jet_idx: int) -> dict:
    feature_dict = {}

    jet = ak.pad_none(preselected_events.FatJetAK15, 2, axis=1)[:, jet_idx]
    jet_svs = preselected_events.SV[
        preselected_events.JetSVsAK15.svIdx[
            (preselected_events.JetSVsAK15.svIdx != -1)
            * (preselected_events.JetSVsAK15.jetIdx == jet_idx)
        ]
    ]

    # get features

    # negative eta jets have -1 sign, positive eta jets have +1
    eta_sign = ak.values_astype(jet_svs.eta > 0, int) * 2 - 1
    feature_dict["sv_etarel"] = eta_sign * (jet_svs.eta - jet.eta)
    feature_dict["sv_phirel"] = jet_svs.delta_phi(jet)
    feature_dict["sv_abseta"] = np.abs(jet_svs.eta)
    feature_dict["sv_mass"] = jet_svs.mass
    feature_dict["sv_pt_log"] = np.log(jet_svs.pt)

    feature_dict["sv_ntracks"] = jet_svs.ntracks
    feature_dict["sv_normchi2"] = jet_svs.chi2
    feature_dict["sv_dxy"] = jet_svs.dxy
    feature_dict["sv_dxysig"] = jet_svs.dxySig
    feature_dict["sv_d3d"] = jet_svs.dlen
    feature_dict["sv_d3dsig"] = jet_svs.dlenSig
    svpAngle = jet_svs.pAngle
    feature_dict["sv_costhetasvpv"] = -np.cos(svpAngle)

    feature_dict["sv_mask"] = (
        ~(
            ak.pad_none(
                feature_dict["sv_etarel"], tagger_vars["sv_points"]["var_length"], axis=1, clip=True
            )
            .to_numpy()
            .mask
        )
    ).astype(np.float32)

    # convert to numpy arrays and normalize features
    for var in tagger_vars["sv_features"]["var_names"]:
        a = (
            ak.pad_none(
                feature_dict[var], tagger_vars["sv_points"]["var_length"], axis=1, clip=True
            )
            .to_numpy()
            .filled(fill_value=0)
        ).astype(np.float32)

        info = tagger_vars["sv_features"]["var_infos"][var]
        a = (a - info["median"]) * info["norm_factor"]
        a = np.clip(a, info.get("lower_bound", -5), info.get("upper_bound", 5))

        feature_dict[var] = a

    return feature_dict


def runInferenceOnnx(tagger_resources_path: str, events: NanoEventsArray) -> dict:
    total_start = time.time()

    with open(f"{tagger_resources_path}/pnetmd_ak15_hww4q_preprocess.json") as f:
        tagger_vars = json.load(f)

    opts = ort.SessionOptions()
    opts.intra_op_num_threads = 1
    opts.inter_op_num_threads = 1
    opts.execution_mode = ort.ExecutionMode.ORT_SEQUENTIAL

    tagger_session = ort.InferenceSession(
        f"{tagger_resources_path}/pnetmd_ak15_hww4q_model.onnx", sess_options=opts
    )

    # prepare inputs for both fat jets
    tagger_inputs = []
    for jet_idx in range(2):
        feature_dict = {
            **get_pfcands_features(tagger_vars, events, jet_idx),
            **get_svs_features(tagger_vars, events, jet_idx),
        }

        tagger_inputs.append(
            {
                input_name: np.concatenate(
                    [
                        np.expand_dims(feature_dict[key], 1)
                        for key in tagger_vars[input_name]["var_names"]
                    ],
                    axis=1,
                )
                for input_name in tagger_vars["input_names"]
            }
        )

    # run inference for both fat jets
    tagger_outputs = []
    for jet_idx in range(2):
        print(f"Running inference for Jet {jet_idx + 1}")
        start = time.time()
        tagger_outputs.append(tagger_session.run(None, tagger_inputs[jet_idx])[0])
        time_taken = time.time() - start
        print(f"Inference took {time_taken}s")

    pnet_vars_list = []
    for jet_idx in range(2):
        pnet_vars_list.append(
            {
                "ak15FatJetParticleNetHWWMD_probQCD": tagger_outputs[jet_idx][:, 3],
                "ak15FatJetParticleNetHWWMD_probHWW4q": tagger_outputs[jet_idx][:, 0],
                "ak15FatJetParticleNetHWWMD_THWW4q": tagger_outputs[jet_idx][:, 0]
                / (tagger_outputs[jet_idx][:, 0] + tagger_outputs[jet_idx][:, 3]),
            }
        )

    pnet_vars_combined = {
        key: np.concatenate(
            [pnet_vars_list[0][key][:, np.newaxis], pnet_vars_list[1][key][:, np.newaxis]], axis=1
        )
        for key in pnet_vars_list[0]
    }

    print(f"Total time taken: {time.time() - total_start}s")
    return pnet_vars_combined


# from https://github.com/lgray/hgg-coffea/blob/triton-bdts/src/hgg_coffea/tools/chained_quantile.py
class wrapped_triton:
    def __init__(
        self,
        model_url: str,
        batch_size: int,
    ) -> None:
        fullprotocol, location = model_url.split("://")
        _, protocol = fullprotocol.split("+")
        address, model, version = location.split("/")

        self._protocol = protocol
        self._address = address
        self._model = model
        self._version = version

        self._batch_size = batch_size

    def __call__(self, input_dict: Dict[str, np.ndarray]) -> np.ndarray:
        if self._protocol == "grpc":
            client = triton_grpc.InferenceServerClient(url=self._address, verbose=False)
            triton_protocol = triton_grpc
        elif self._protocol == "http":
            client = triton_http.InferenceServerClient(
                url=self._address,
                verbose=False,
                concurrency=12,
            )
            triton_protocol = triton_http
        else:
            raise ValueError(f"{self._protocol} does not encode a valid protocol (grpc or http)")

        # manually split into batches for gpu inference
        print(f"size of input = {input_dict[list(input_dict.keys())[0]].shape[0]}")
        outs = [
            self._do_inference(
                {key: input_dict[key][batch : batch + self._batch_size] for key in input_dict},
                triton_protocol,
                client,
            )
            for batch in tqdm(
                range(0, input_dict[list(input_dict.keys())[0]].shape[0], self._batch_size)
            )
        ]

        return np.concatenate(outs)

    def _do_inference(
        self, input_dict: Dict[str, np.ndarray], triton_protocol, client
    ) -> np.ndarray:
        # Infer
        inputs = []

        for key in input_dict:
            input = triton_protocol.InferInput(key, input_dict[key].shape, "FP32")
            input.set_data_from_numpy(input_dict[key])
            inputs.append(input)

        output = triton_protocol.InferRequestedOutput("softmax")

        request = client.infer(
            self._model,
            model_version=self._version,
            inputs=inputs,
            outputs=[output],
        )

        return request.as_numpy("softmax")


def runInferenceTriton(tagger_resources_path: str, events: NanoEventsArray) -> dict:
    total_start = time.time()

<<<<<<< HEAD
    tagger_resources_path = "HHbbVV/processors/tagger_resources"
=======
    # tagger_resources_path = "HHbbVV/processors/tagger_resources"
>>>>>>> 4b9aef8c
    with open(f"{tagger_resources_path}/pnetmd_ak15_hww4q_preprocess.json") as f:
        tagger_vars = json.load(f)

    with open(f"{tagger_resources_path}/triton_config.json") as f:
        triton_config = json.load(f)

    triton_model = wrapped_triton(triton_config["model_url"], triton_config["batch_size"])

    # prepare inputs for both fat jets
    tagger_inputs = []
    for jet_idx in range(2):
        feature_dict = {
            **get_pfcands_features(tagger_vars, events, jet_idx),
            **get_svs_features(tagger_vars, events, jet_idx),
        }

        tagger_inputs.append(
            {
                input_name: np.concatenate(
                    [
                        np.expand_dims(feature_dict[key], 1)
                        for key in tagger_vars[input_name]["var_names"]
                    ],
                    axis=1,
                )
                for input_name in tagger_vars["input_names"]
            }
        )

    # run inference for both fat jets
    tagger_outputs = []
    for jet_idx in range(2):
        print(f"Running inference for Jet {jet_idx + 1}")
        start = time.time()
        tagger_outputs.append(triton_model(tagger_inputs[jet_idx]))
        time_taken = time.time() - start
        print(f"Inference took {time_taken:.1f}s")

    pnet_vars_list = []
    for jet_idx in range(2):
        pnet_vars_list.append(
            {
                "ak15FatJetParticleNetHWWMD_probQCD": tagger_outputs[jet_idx][:, 3],
                "ak15FatJetParticleNetHWWMD_probHWW4q": tagger_outputs[jet_idx][:, 0],
                "ak15FatJetParticleNetHWWMD_THWW4q": tagger_outputs[jet_idx][:, 0]
                / (tagger_outputs[jet_idx][:, 0] + tagger_outputs[jet_idx][:, 3]),
            }
        )

    pnet_vars_combined = {
        key: np.concatenate(
            [pnet_vars_list[0][key][:, np.newaxis], pnet_vars_list[1][key][:, np.newaxis]], axis=1
        )
        for key in pnet_vars_list[0]
    }

    print(f"Total time taken: {time.time() - total_start:.1f}s")
    return pnet_vars_combined<|MERGE_RESOLUTION|>--- conflicted
+++ resolved
@@ -15,11 +15,6 @@
 
 from tqdm import tqdm
 
-<<<<<<< HEAD
-=======
-# from . import utils
-# import utils
->>>>>>> 4b9aef8c
 from .utils import pad_val
 
 
@@ -311,11 +306,8 @@
 def runInferenceTriton(tagger_resources_path: str, events: NanoEventsArray) -> dict:
     total_start = time.time()
 
-<<<<<<< HEAD
-    tagger_resources_path = "HHbbVV/processors/tagger_resources"
-=======
     # tagger_resources_path = "HHbbVV/processors/tagger_resources"
->>>>>>> 4b9aef8c
+
     with open(f"{tagger_resources_path}/pnetmd_ak15_hww4q_preprocess.json") as f:
         tagger_vars = json.load(f)
 
