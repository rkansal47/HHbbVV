from typing import Optional, List, Dict

import numpy as np
import awkward as ak
from coffea.nanoevents.methods.base import NanoEventsArray

import json
import onnxruntime as ort

import time

import tritonclient.grpc as triton_grpc
import tritonclient.http as triton_http

from tqdm import tqdm

def get_pfcands_features(
    tagger_vars: dict, preselected_events: NanoEventsArray, jet_idx: int
<<<<<<< HEAD
) -> Dict[str, np.ndarray]:
    """
    Extracts the pf_candidate features specified in the ``tagger_vars`` dict from the
    ``preselected_events`` and returns them as a dict of numpy arrays
    """

    print(preselected_events.FatJetAK15)
    # with open('fatjets.pkl', 'wb') as f:
    #     import pickle
    #     pickle.dump(preselected_events, f)
    print(preselected_events.FatJetAK15.shape)


=======
) -> dict:
>>>>>>> b64d320c
    feature_dict = {}

    jet = ak.pad_none(preselected_events.FatJetAK15, 2, axis=1)[:, jet_idx]
    jet_pfcands = preselected_events.PFCands[
        preselected_events.JetPFCandsAK15.candIdx[
            preselected_events.JetPFCandsAK15.jetIdx == jet_idx
        ]
    ]

    # def pad_pfcand(var: str):
    #     return pad_val(jet_pfcands[var], 1, -1, axis=1, to_numpy=False, clip=False)

    # get features

    # negative eta jets have -1 sign, positive eta jets have +1
    eta_sign = ak.values_astype(jet_pfcands.eta > 0, int) * 2 - 1
    feature_dict["pfcand_etarel"] = eta_sign * (jet_pfcands.eta - jet.eta)
    feature_dict["pfcand_phirel"] = jet_pfcands.delta_phi(jet)
    feature_dict["pfcand_abseta"] = np.abs(jet_pfcands.eta)

    feature_dict["pfcand_pt_log_nopuppi"] = np.log(jet_pfcands.pt)
    feature_dict["pfcand_e_log_nopuppi"] = np.log(jet_pfcands.energy)

    pdgIds = jet_pfcands.pdgId
    feature_dict["pfcand_isEl"] = np.abs(pdgIds) == 11
    feature_dict["pfcand_isMu"] = np.abs(pdgIds) == 13
    feature_dict["pfcand_isChargedHad"] = np.abs(pdgIds) == 211
    feature_dict["pfcand_isGamma"] = np.abs(pdgIds) == 22
    feature_dict["pfcand_isNeutralHad"] = np.abs(pdgIds) == 130

    feature_dict["pfcand_charge"] = jet_pfcands.charge
    feature_dict["pfcand_VTX_ass"] = jet_pfcands.pvAssocQuality
    feature_dict["pfcand_lostInnerHits"] = jet_pfcands.lostInnerHits
    feature_dict["pfcand_quality"] = jet_pfcands.trkQuality

    feature_dict["pfcand_normchi2"] = np.floor(jet_pfcands.trkChi2)

    feature_dict["pfcand_dz"] = jet_pfcands.dz
    feature_dict["pfcand_dxy"] = jet_pfcands.d0
    feature_dict["pfcand_dzsig"] = jet_pfcands.dz / jet_pfcands.dzErr
    feature_dict["pfcand_dxysig"] = jet_pfcands.d0 / jet_pfcands.d0Err

    feature_dict["pfcand_mask"] = (
        ~(
            ak.pad_none(
                # padding to have at least one pf candidate in the graph
                pad_val(feature_dict["pfcand_abseta"], 1, -1, axis=1, to_numpy=False, clip=False),
                tagger_vars["pf_points"]["var_length"],
                axis=1,
                clip=True,
            )
            .to_numpy()
            .mask
        )
    ).astype(np.float32)

    # convert to numpy arrays and normalize features
    for var in tagger_vars["pf_features"]["var_names"]:
        a = (
            ak.pad_none(
                feature_dict[var], tagger_vars["pf_points"]["var_length"], axis=1, clip=True
            )
            .to_numpy()
            .filled(fill_value=0)
        ).astype(np.float32)

        info = tagger_vars["pf_features"]["var_infos"][var]
        a = (a - info["median"]) * info["norm_factor"]
        a = np.clip(a, info.get("lower_bound", -5), info.get("upper_bound", 5))

        feature_dict[var] = a

    var = "pfcand_normchi2"
    info = tagger_vars["pf_features"]["var_infos"][var]
    # finding what -1 transforms to
    chi2_min = -1 - info["median"] * info["norm_factor"]
    feature_dict[var][feature_dict[var] == chi2_min] = info["upper_bound"]

    return feature_dict


def get_svs_features(tagger_vars: dict, preselected_events: NanoEventsArray, jet_idx: int) -> dict:
    feature_dict = {}

    jet = ak.pad_none(preselected_events.FatJetAK15, 2, axis=1)[:, jet_idx]
    jet_svs = preselected_events.SV[
        preselected_events.JetSVsAK15.svIdx[
            (preselected_events.JetSVsAK15.svIdx != -1)
            * (preselected_events.JetSVsAK15.jetIdx == jet_idx)
        ]
    ]

    # get features

    # negative eta jets have -1 sign, positive eta jets have +1
    eta_sign = ak.values_astype(jet_svs.eta > 0, int) * 2 - 1
    feature_dict["sv_etarel"] = eta_sign * (jet_svs.eta - jet.eta)
    feature_dict["sv_phirel"] = jet_svs.delta_phi(jet)
    feature_dict["sv_abseta"] = np.abs(jet_svs.eta)
    feature_dict["sv_mass"] = jet_svs.mass
    feature_dict["sv_pt_log"] = np.log(jet_svs.pt)

    feature_dict["sv_ntracks"] = jet_svs.ntracks
    feature_dict["sv_normchi2"] = jet_svs.chi2
    feature_dict["sv_dxy"] = jet_svs.dxy
    feature_dict["sv_dxysig"] = jet_svs.dxySig
    feature_dict["sv_d3d"] = jet_svs.dlen
    feature_dict["sv_d3dsig"] = jet_svs.dlenSig
    svpAngle = jet_svs.pAngle
    feature_dict["sv_costhetasvpv"] = -np.cos(svpAngle)

    feature_dict["sv_mask"] = (
        ~(
            ak.pad_none(
                feature_dict["sv_etarel"], tagger_vars["sv_points"]["var_length"], axis=1, clip=True
            )
            .to_numpy()
            .mask
        )
    ).astype(np.float32)

    # convert to numpy arrays and normalize features
    for var in tagger_vars["sv_features"]["var_names"]:
        a = (
            ak.pad_none(
                feature_dict[var], tagger_vars["sv_points"]["var_length"], axis=1, clip=True
            )
            .to_numpy()
            .filled(fill_value=0)
        ).astype(np.float32)

        info = tagger_vars["sv_features"]["var_infos"][var]
        a = (a - info["median"]) * info["norm_factor"]
        a = np.clip(a, info.get("lower_bound", -5), info.get("upper_bound", 5))

        feature_dict[var] = a

    return feature_dict


def runInferenceOnnx(tagger_resources_path: str, events: NanoEventsArray) -> dict:
    total_start = time.time()

    with open(f"{tagger_resources_path}/pnetmd_ak15_hww4q_preprocess.json") as f:
        tagger_vars = json.load(f)

    opts = ort.SessionOptions()
    opts.intra_op_num_threads = 1
    opts.inter_op_num_threads = 1
    opts.execution_mode = ort.ExecutionMode.ORT_SEQUENTIAL

    tagger_session = ort.InferenceSession(
        f"{tagger_resources_path}/pnetmd_ak15_hww4q_model.onnx", sess_options=opts
    )

    # prepare inputs for both fat jets
    tagger_inputs = []
    for jet_idx in range(2):
        feature_dict = {
            **get_pfcands_features(tagger_vars, events, jet_idx),
            **get_svs_features(tagger_vars, events, jet_idx),
        }

        tagger_inputs.append(
            {
                input_name: np.concatenate(
                    [
                        np.expand_dims(feature_dict[key], 1)
                        for key in tagger_vars[input_name]["var_names"]
                    ],
                    axis=1,
                )
                for input_name in tagger_vars["input_names"]
            }
        )

    # run inference for both fat jets
    tagger_outputs = []
    for jet_idx in range(2):
        print(f"Running inference for Jet {jet_idx + 1}")
        start = time.time()
        tagger_outputs.append(tagger_session.run(None, tagger_inputs[jet_idx])[0])
        time_taken = time.time() - start
        print(f"Inference took {time_taken}s")

    pnet_vars_list = []
    for jet_idx in range(2):
        pnet_vars_list.append(
            {
                "ak15FatJetParticleNetHWWMD_probQCD": tagger_outputs[jet_idx][:, 3],
                "ak15FatJetParticleNetHWWMD_probHWW4q": tagger_outputs[jet_idx][:, 0],
                "ak15FatJetParticleNetHWWMD_THWW4q": tagger_outputs[jet_idx][:, 0]
                / (tagger_outputs[jet_idx][:, 0] + tagger_outputs[jet_idx][:, 3]),
            }
        )

    pnet_vars_combined = {
        key: np.concatenate(
            [pnet_vars_list[0][key][:, np.newaxis], pnet_vars_list[1][key][:, np.newaxis]], axis=1
        )
        for key in pnet_vars_list[0]
    }

    print(f"Total time taken: {time.time() - total_start}s")
    return pnet_vars_combined


# from https://github.com/lgray/hgg-coffea/blob/triton-bdts/src/hgg_coffea/tools/chained_quantile.py
class wrapped_triton:
    _batch_size = 512

    def __init__(
        self,
        model_url: str,
    ) -> None:
        fullprotocol, location = model_url.split("://")
        _, protocol = fullprotocol.split("+")
        address, model, version = location.split("/")

        self._protocol = protocol
        self._address = address
        self._model = model
        self._version = version

    def __call__(self, input_dict: Dict[str, np.ndarray]) -> np.ndarray:
        if self._protocol == "grpc":
            client = triton_grpc.InferenceServerClient(url=self._address, verbose=False)
            triton_protocol = triton_grpc
        elif self._protocol == "http":
            client = triton_http.InferenceServerClient(
                url=self._address,
                verbose=False,
                concurrency=12,
            )
            triton_protocol = triton_http
        else:
            raise ValueError(f"{self._protocol} does not encode a valid protocol (grpc or http)")

        # manually split into batches for gpu inference
        outs = [
            self._do_inference(
                {key: input_dict[key][batch : batch + self._batch_size] for key in input_dict},
                triton_protocol,
                client,
            )
            for batch in tqdm(range(0, input_dict[list(input_dict.keys())[0]].shape[0], self._batch_size))
        ]

        return np.concatenate(outs)

    def _do_inference(
        self, input_dict: Dict[str, np.ndarray], triton_protocol, client
    ) -> np.ndarray:
        # Infer
        inputs = []

        for key in input_dict:
            input = triton_protocol.InferInput(key, input_dict[key].shape, "FP32")
            input.set_data_from_numpy(input_dict[key])
            inputs.append(input)

        output = triton_protocol.InferRequestedOutput("softmax")

        request = client.infer(
            self._model,
            model_version=self._version,
            inputs=inputs,
            outputs=[output],
        )

        return request.as_numpy("softmax")


def runInferenceTriton(tagger_resources_path: str, events: NanoEventsArray) -> dict:
    total_start = time.time()

    with open(f"{tagger_resources_path}/pnetmd_ak15_hww4q_preprocess.json") as f:
        tagger_vars = json.load(f)

    with open(f"{tagger_resources_path}/triton_config.json") as f:
        triton_config = json.load(f)

    triton_model = wrapped_triton(triton_config["model_url"])

    # prepare inputs for both fat jets
    tagger_inputs = []
    for jet_idx in range(2):
        feature_dict = {
            **get_pfcands_features(tagger_vars, events, jet_idx),
            **get_svs_features(tagger_vars, events, jet_idx),
        }

        tagger_inputs.append(
            {
                input_name: np.concatenate(
                    [
                        np.expand_dims(feature_dict[key], 1)
                        for key in tagger_vars[input_name]["var_names"]
                    ],
                    axis=1,
                )
                for input_name in tagger_vars["input_names"]
            }
        )

    # run inference for both fat jets
    tagger_outputs = []
    for jet_idx in range(2):
        print(f"Running inference for Jet {jet_idx + 1}")
        start = time.time()
        tagger_outputs.append(triton_model(tagger_inputs[jet_idx]))
        time_taken = time.time() - start
        print(f"Inference took {time_taken:.1f}s")

    pnet_vars_list = []
    for jet_idx in range(2):
        pnet_vars_list.append(
            {
                "ak15FatJetParticleNetHWWMD_probQCD": tagger_outputs[jet_idx][:, 3],
                "ak15FatJetParticleNetHWWMD_probHWW4q": tagger_outputs[jet_idx][:, 0],
                "ak15FatJetParticleNetHWWMD_THWW4q": tagger_outputs[jet_idx][:, 0]
                / (tagger_outputs[jet_idx][:, 0] + tagger_outputs[jet_idx][:, 3]),
            }
        )

    pnet_vars_combined = {
        key: np.concatenate(
            [pnet_vars_list[0][key][:, np.newaxis], pnet_vars_list[1][key][:, np.newaxis]], axis=1
        )
        for key in pnet_vars_list[0]
    }

    print(f"Total time taken: {time.time() - total_start:.1f}s")
    return pnet_vars_combined<|MERGE_RESOLUTION|>--- conflicted
+++ resolved
@@ -16,23 +16,12 @@
 
 def get_pfcands_features(
     tagger_vars: dict, preselected_events: NanoEventsArray, jet_idx: int
-<<<<<<< HEAD
 ) -> Dict[str, np.ndarray]:
     """
     Extracts the pf_candidate features specified in the ``tagger_vars`` dict from the
     ``preselected_events`` and returns them as a dict of numpy arrays
     """
 
-    print(preselected_events.FatJetAK15)
-    # with open('fatjets.pkl', 'wb') as f:
-    #     import pickle
-    #     pickle.dump(preselected_events, f)
-    print(preselected_events.FatJetAK15.shape)
-
-
-=======
-) -> dict:
->>>>>>> b64d320c
     feature_dict = {}
 
     jet = ak.pad_none(preselected_events.FatJetAK15, 2, axis=1)[:, jet_idx]
