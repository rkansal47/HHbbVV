from typing import Optional, List, Dict

import numpy as np
import awkward as ak
from coffea.nanoevents.methods.base import NanoEventsArray

import json

# import onnxruntime as ort

import time

import tritonclient.grpc as triton_grpc
import tritonclient.http as triton_http

from tqdm import tqdm

<<<<<<< HEAD
=======
# from . import utils
# import utils
>>>>>>> 546a0e97
from .utils import pad_val


def get_pfcands_features(
    tagger_vars: dict, preselected_events: NanoEventsArray, jet_idx: int
) -> Dict[str, np.ndarray]:
    """
    Extracts the pf_candidate features specified in the ``tagger_vars`` dict from the
    ``preselected_events`` and returns them as a dict of numpy arrays
    """

    feature_dict = {}

    jet = ak.pad_none(preselected_events.FatJetAK15, 2, axis=1)[:, jet_idx]
    jet_pfcands = preselected_events.PFCands[
        preselected_events.JetPFCandsAK15.candIdx[
            preselected_events.JetPFCandsAK15.jetIdx == jet_idx
        ]
    ]

    # def pad_pfcand(var: str):
    #     return pad_val(jet_pfcands[var], 1, -1, axis=1, to_numpy=False, clip=False)

    # get features

    # negative eta jets have -1 sign, positive eta jets have +1
    eta_sign = ak.values_astype(jet_pfcands.eta > 0, int) * 2 - 1
    feature_dict["pfcand_etarel"] = eta_sign * (jet_pfcands.eta - jet.eta)
    feature_dict["pfcand_phirel"] = jet_pfcands.delta_phi(jet)
    feature_dict["pfcand_abseta"] = np.abs(jet_pfcands.eta)

    feature_dict["pfcand_pt_log_nopuppi"] = np.log(jet_pfcands.pt)
    feature_dict["pfcand_e_log_nopuppi"] = np.log(jet_pfcands.energy)

    pdgIds = jet_pfcands.pdgId
    feature_dict["pfcand_isEl"] = np.abs(pdgIds) == 11
    feature_dict["pfcand_isMu"] = np.abs(pdgIds) == 13
    feature_dict["pfcand_isChargedHad"] = np.abs(pdgIds) == 211
    feature_dict["pfcand_isGamma"] = np.abs(pdgIds) == 22
    feature_dict["pfcand_isNeutralHad"] = np.abs(pdgIds) == 130

    feature_dict["pfcand_charge"] = jet_pfcands.charge
    feature_dict["pfcand_VTX_ass"] = jet_pfcands.pvAssocQuality
    feature_dict["pfcand_lostInnerHits"] = jet_pfcands.lostInnerHits
    feature_dict["pfcand_quality"] = jet_pfcands.trkQuality

    feature_dict["pfcand_normchi2"] = np.floor(jet_pfcands.trkChi2)

    feature_dict["pfcand_dz"] = jet_pfcands.dz
    feature_dict["pfcand_dxy"] = jet_pfcands.d0
    feature_dict["pfcand_dzsig"] = jet_pfcands.dz / jet_pfcands.dzErr
    feature_dict["pfcand_dxysig"] = jet_pfcands.d0 / jet_pfcands.d0Err

    feature_dict["pfcand_mask"] = (
        ~(
            ak.pad_none(
                # padding to have at least one pf candidate in the graph
                pad_val(feature_dict["pfcand_abseta"], 1, -1, axis=1, to_numpy=False, clip=False),
                tagger_vars["pf_points"]["var_length"],
                axis=1,
                clip=True,
            )
            .to_numpy()
            .mask
        )
    ).astype(np.float32)

    # convert to numpy arrays and normalize features
    for var in tagger_vars["pf_features"]["var_names"]:
        a = (
            ak.pad_none(
                feature_dict[var], tagger_vars["pf_points"]["var_length"], axis=1, clip=True
            )
            .to_numpy()
            .filled(fill_value=0)
        ).astype(np.float32)

        info = tagger_vars["pf_features"]["var_infos"][var]
        a = (a - info["median"]) * info["norm_factor"]
        a = np.clip(a, info.get("lower_bound", -5), info.get("upper_bound", 5))

        feature_dict[var] = a

    var = "pfcand_normchi2"
    info = tagger_vars["pf_features"]["var_infos"][var]
    # finding what -1 transforms to
    chi2_min = -1 - info["median"] * info["norm_factor"]
    feature_dict[var][feature_dict[var] == chi2_min] = info["upper_bound"]

    return feature_dict


def get_svs_features(tagger_vars: dict, preselected_events: NanoEventsArray, jet_idx: int) -> dict:
    feature_dict = {}

    jet = ak.pad_none(preselected_events.FatJetAK15, 2, axis=1)[:, jet_idx]
    jet_svs = preselected_events.SV[
        preselected_events.JetSVsAK15.svIdx[
            (preselected_events.JetSVsAK15.svIdx != -1)
            * (preselected_events.JetSVsAK15.jetIdx == jet_idx)
        ]
    ]

    # get features

    # negative eta jets have -1 sign, positive eta jets have +1
    eta_sign = ak.values_astype(jet_svs.eta > 0, int) * 2 - 1
    feature_dict["sv_etarel"] = eta_sign * (jet_svs.eta - jet.eta)
    feature_dict["sv_phirel"] = jet_svs.delta_phi(jet)
    feature_dict["sv_abseta"] = np.abs(jet_svs.eta)
    feature_dict["sv_mass"] = jet_svs.mass
    feature_dict["sv_pt_log"] = np.log(jet_svs.pt)

    feature_dict["sv_ntracks"] = jet_svs.ntracks
    feature_dict["sv_normchi2"] = jet_svs.chi2
    feature_dict["sv_dxy"] = jet_svs.dxy
    feature_dict["sv_dxysig"] = jet_svs.dxySig
    feature_dict["sv_d3d"] = jet_svs.dlen
    feature_dict["sv_d3dsig"] = jet_svs.dlenSig
    svpAngle = jet_svs.pAngle
    feature_dict["sv_costhetasvpv"] = -np.cos(svpAngle)

    feature_dict["sv_mask"] = (
        ~(
            ak.pad_none(
                feature_dict["sv_etarel"], tagger_vars["sv_points"]["var_length"], axis=1, clip=True
            )
            .to_numpy()
            .mask
        )
    ).astype(np.float32)

    # convert to numpy arrays and normalize features
    for var in tagger_vars["sv_features"]["var_names"]:
        a = (
            ak.pad_none(
                feature_dict[var], tagger_vars["sv_points"]["var_length"], axis=1, clip=True
            )
            .to_numpy()
            .filled(fill_value=0)
        ).astype(np.float32)

        info = tagger_vars["sv_features"]["var_infos"][var]
        a = (a - info["median"]) * info["norm_factor"]
        a = np.clip(a, info.get("lower_bound", -5), info.get("upper_bound", 5))

        feature_dict[var] = a

    return feature_dict


def runInferenceOnnx(tagger_resources_path: str, events: NanoEventsArray) -> dict:
    total_start = time.time()

    with open(f"{tagger_resources_path}/pnetmd_ak15_hww4q_preprocess.json") as f:
        tagger_vars = json.load(f)

    opts = ort.SessionOptions()
    opts.intra_op_num_threads = 1
    opts.inter_op_num_threads = 1
    opts.execution_mode = ort.ExecutionMode.ORT_SEQUENTIAL

    tagger_session = ort.InferenceSession(
        f"{tagger_resources_path}/pnetmd_ak15_hww4q_model.onnx", sess_options=opts
    )

    # prepare inputs for both fat jets
    tagger_inputs = []
    for jet_idx in range(2):
        feature_dict = {
            **get_pfcands_features(tagger_vars, events, jet_idx),
            **get_svs_features(tagger_vars, events, jet_idx),
        }

        tagger_inputs.append(
            {
                input_name: np.concatenate(
                    [
                        np.expand_dims(feature_dict[key], 1)
                        for key in tagger_vars[input_name]["var_names"]
                    ],
                    axis=1,
                )
                for input_name in tagger_vars["input_names"]
            }
        )

    # run inference for both fat jets
    tagger_outputs = []
    for jet_idx in range(2):
        print(f"Running inference for Jet {jet_idx + 1}")
        start = time.time()
        tagger_outputs.append(tagger_session.run(None, tagger_inputs[jet_idx])[0])
        time_taken = time.time() - start
        print(f"Inference took {time_taken}s")

    pnet_vars_list = []
    for jet_idx in range(2):
        pnet_vars_list.append(
            {
                "ak15FatJetParticleNetHWWMD_probQCD": tagger_outputs[jet_idx][:, 3],
                "ak15FatJetParticleNetHWWMD_probHWW4q": tagger_outputs[jet_idx][:, 0],
                "ak15FatJetParticleNetHWWMD_THWW4q": tagger_outputs[jet_idx][:, 0]
                / (tagger_outputs[jet_idx][:, 0] + tagger_outputs[jet_idx][:, 3]),
            }
        )

    pnet_vars_combined = {
        key: np.concatenate(
            [pnet_vars_list[0][key][:, np.newaxis], pnet_vars_list[1][key][:, np.newaxis]], axis=1
        )
        for key in pnet_vars_list[0]
    }

    print(f"Total time taken: {time.time() - total_start}s")
    return pnet_vars_combined


# from https://github.com/lgray/hgg-coffea/blob/triton-bdts/src/hgg_coffea/tools/chained_quantile.py
class wrapped_triton:
    def __init__(
        self,
        model_url: str,
        batch_size: int,
    ) -> None:
        fullprotocol, location = model_url.split("://")
        _, protocol = fullprotocol.split("+")
        address, model, version = location.split("/")

        self._protocol = protocol
        self._address = address
        self._model = model
        self._version = version

        self._batch_size = batch_size

    def __call__(self, input_dict: Dict[str, np.ndarray]) -> np.ndarray:
        if self._protocol == "grpc":
            client = triton_grpc.InferenceServerClient(url=self._address, verbose=False)
            triton_protocol = triton_grpc
        elif self._protocol == "http":
            client = triton_http.InferenceServerClient(
                url=self._address,
                verbose=False,
                concurrency=12,
            )
            triton_protocol = triton_http
        else:
            raise ValueError(f"{self._protocol} does not encode a valid protocol (grpc or http)")

        # manually split into batches for gpu inference
        print(f"size of input = {input_dict[list(input_dict.keys())[0]].shape[0]}")
        outs = [
            self._do_inference(
                {key: input_dict[key][batch : batch + self._batch_size] for key in input_dict},
                triton_protocol,
                client,
            )
            for batch in tqdm(
                range(0, input_dict[list(input_dict.keys())[0]].shape[0], self._batch_size)
            )
        ]

        return np.concatenate(outs)

    def _do_inference(
        self, input_dict: Dict[str, np.ndarray], triton_protocol, client
    ) -> np.ndarray:
        # Infer
        inputs = []

        for key in input_dict:
            input = triton_protocol.InferInput(key, input_dict[key].shape, "FP32")
            input.set_data_from_numpy(input_dict[key])
            inputs.append(input)

        output = triton_protocol.InferRequestedOutput("softmax")

        request = client.infer(
            self._model,
            model_version=self._version,
            inputs=inputs,
            outputs=[output],
        )

        return request.as_numpy("softmax")


def runInferenceTriton(tagger_resources_path: str, events: NanoEventsArray) -> dict:
    total_start = time.time()

<<<<<<< HEAD
    tagger_resources_path = "HHbbVV/processors/tagger_resources"
=======
    # tagger_resources_path = "HHbbVV/processors/tagger_resources"
>>>>>>> 546a0e97
    with open(f"{tagger_resources_path}/pnetmd_ak15_hww4q_preprocess.json") as f:
        tagger_vars = json.load(f)

    with open(f"{tagger_resources_path}/triton_config.json") as f:
        triton_config = json.load(f)

    triton_model = wrapped_triton(triton_config["model_url"], triton_config["batch_size"])

    # prepare inputs for both fat jets
    tagger_inputs = []
    for jet_idx in range(2):
        feature_dict = {
            **get_pfcands_features(tagger_vars, events, jet_idx),
            **get_svs_features(tagger_vars, events, jet_idx),
        }

        tagger_inputs.append(
            {
                input_name: np.concatenate(
                    [
                        np.expand_dims(feature_dict[key], 1)
                        for key in tagger_vars[input_name]["var_names"]
                    ],
                    axis=1,
                )
                for input_name in tagger_vars["input_names"]
            }
        )

    # run inference for both fat jets
    tagger_outputs = []
    for jet_idx in range(2):
        print(f"Running inference for Jet {jet_idx + 1}")
        start = time.time()
        tagger_outputs.append(triton_model(tagger_inputs[jet_idx]))
        time_taken = time.time() - start
        print(f"Inference took {time_taken:.1f}s")

    pnet_vars_list = []
    for jet_idx in range(2):
        pnet_vars_list.append(
            {
                "ak15FatJetParticleNetHWWMD_probQCD": tagger_outputs[jet_idx][:, 3],
                "ak15FatJetParticleNetHWWMD_probHWW4q": tagger_outputs[jet_idx][:, 0],
                "ak15FatJetParticleNetHWWMD_THWW4q": tagger_outputs[jet_idx][:, 0]
                / (tagger_outputs[jet_idx][:, 0] + tagger_outputs[jet_idx][:, 3]),
            }
        )

    pnet_vars_combined = {
        key: np.concatenate(
            [pnet_vars_list[0][key][:, np.newaxis], pnet_vars_list[1][key][:, np.newaxis]], axis=1
        )
        for key in pnet_vars_list[0]
    }

    print(f"Total time taken: {time.time() - total_start:.1f}s")
    return pnet_vars_combined<|MERGE_RESOLUTION|>--- conflicted
+++ resolved
@@ -15,11 +15,6 @@
 
 from tqdm import tqdm
 
-<<<<<<< HEAD
-=======
-# from . import utils
-# import utils
->>>>>>> 546a0e97
 from .utils import pad_val
 
 
@@ -311,11 +306,8 @@
 def runInferenceTriton(tagger_resources_path: str, events: NanoEventsArray) -> dict:
     total_start = time.time()
 
-<<<<<<< HEAD
-    tagger_resources_path = "HHbbVV/processors/tagger_resources"
-=======
     # tagger_resources_path = "HHbbVV/processors/tagger_resources"
->>>>>>> 546a0e97
+
     with open(f"{tagger_resources_path}/pnetmd_ak15_hww4q_preprocess.json") as f:
         tagger_vars = json.load(f)
 
