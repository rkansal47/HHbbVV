"""
Skimmer for bbVV analysis.
Author(s): Raghav Kansal, Cristina Suarez
"""

import numpy as np
import awkward as ak
import pandas as pd

from coffea import processor
from coffea.analysis_tools import Weights, PackedSelection
from coffea.nanoevents.methods.nanoaod import JetArray
import vector

import pathlib
import pickle, json, gzip
import os

from typing import Dict
from collections import OrderedDict

from .GenSelection import gen_selection_HHbbVV, gen_selection_HH4V, gen_selection_HYbbVV, G_PDGID
from .TaggerInference import runInferenceTriton
from .utils import pad_val, add_selection, concatenate_dicts, select_dicts, P4
from .corrections import (
    add_pileup_weight,
    add_pileupid_weights,
    add_VJets_kFactors,
    add_top_pt_weight,
    add_ps_weight,
    add_pdf_weight,
    add_scalevar_7pt,
    add_trig_effs,
    get_jec_key,
    get_jec_jets,
    get_jmsr,
    get_lund_SFs,
)
from .common import LUMI, HLTs, btagWPs, jec_shifts, jmsr_shifts
from . import common


# mapping samples to the appropriate function for doing gen-level selections
gen_selection_dict = {
    "HTo2bYTo2W": gen_selection_HYbbVV,
    "XToYHTo2W2BTo4Q2B": gen_selection_HYbbVV,
    "GluGluToHHTobbVV_node_cHHH": gen_selection_HHbbVV,
    "VBF_HHTobbVV": gen_selection_HHbbVV,
    "jhu_HHbbWW": gen_selection_HHbbVV,
    "GluGluToBulkGravitonToHHTo4W_JHUGen": gen_selection_HH4V,
    "GluGluToHHTo4V_node_cHHH1": gen_selection_HH4V,
    "GluGluHToWWTo4q_M-125": gen_selection_HH4V,
}


import logging

logger = logging.getLogger(__name__)
logger.setLevel(logging.INFO)


class bbVVSkimmer(processor.ProcessorABC):
    """
    Skims nanoaod files, saving selected branches and events passing preselection cuts
    (and triggers for data), for preliminary cut-based analysis and BDT studies.

    Args:
        xsecs (dict, optional): sample cross sections,
          if sample not included no lumi and xsec will not be applied to weights
        save_ak15 (bool, optional): save ak15 jets as well, for HVV candidate
    """

    # key is name in nano files, value will be the name in the skimmed output
    skim_vars = {
        "FatJet": {
            **P4,
            "msoftdrop": "Msd",
            "particleNetMD_QCD": "ParticleNetMD_QCD",
            "particleNetMD_Xbb": "ParticleNetMD_Xbb",
            "particleNet_H4qvsQCD": "ParticleNet_Th4q",
            "particleNet_mass": "ParticleNetMass",
        },
        "Jet": P4,
        "GenHiggs": P4,
        "other": {"MET_pt": "MET_pt", "MET_phi": "MET_phi"},
    }

    preselection = {
        "pt": 300.0,
        "eta": 2.4,
        "VVmsd": 50,
        # "VVparticleNet_mass": [50, 250],
        # "bbparticleNet_mass": [92.5, 162.5],
        "bbparticleNet_mass": 50,
        "VVparticleNet_mass": 50,
        "bbFatJetParticleNetMD_Txbb": 0.8,
        "jetId": 2,  # tight ID bit
        "DijetMass": 800,  # TODO
        # "nGoodElectrons": 0,
    }

    ak4_jet_selection = {
        "pt": 25,
        "eta": 2.7,
        "jetId": "tight",
        "puId": "medium",
        "dR_fatjetbb": 1.2,
        "dR_fatjetVV": 0.8,
    }

    jecs = common.jecs

    # only the branches necessary for templates and post processing
    min_branches = [
        "ak8FatJetPhi",
        "ak8FatJetEta",
        "ak8FatJetPt",
        "ak8FatJetMsd",
        "ak8FatJetParticleNetMass",
        "DijetMass",
        "VBFJetEta",
        "VBFJetPt",
        "VBFJetPhi",
        "VBFJetMass",
        "ak8FatJetHbb",
        "ak8FatJetHVV",
        "ak8FatJetHVVNumProngs",
        "ak8FatJetParticleNetMD_Txbb",
        "VVFatJetParTMD_THWWvsT",
        "MET_pt",
        "MET_phi",
        "nGoodElectrons",
        "nGoodMuons",
        "genWW",
        "genZZ",
    ]

    for shift in jec_shifts:
        min_branches.append(f"ak8FatJetPt_{shift}")
        min_branches.append(f"DijetMass_{shift}")
        min_branches.append(f"VBFJetPt_{shift}")

    for shift in jmsr_shifts:
        min_branches.append(f"ak8FatJetParticleNetMass_{shift}")
        min_branches.append(f"DijetMass_{shift}")

    def __init__(
        self,
        xsecs={},
        save_ak15=False,
        save_systematics=True,
        inference=True,
        save_all=False,
        vbf_search=True,
    ):
        super(bbVVSkimmer, self).__init__()

        self.XSECS = xsecs  # in pb
        self.save_ak15 = save_ak15

        # save systematic variations
        self._systematics = save_systematics

        # run inference
        self._inference = inference

        # save all branches or only necessary ones
        self._save_all = save_all

        # search for VBF production events
        self._vbf_search = vbf_search

        # for tagger model and preprocessing dict
        self.tagger_resources_path = (
            str(pathlib.Path(__file__).parent.resolve()) + "/tagger_resources/"
        )

        # MET filters
        # https://twiki.cern.ch/twiki/bin/view/CMS/MissingETOptionalFiltersRun2
        package_path = str(pathlib.Path(__file__).parent.parent.resolve())
        with open(package_path + "/data/metfilters.json", "rb") as filehandler:
            self.metfilters = json.load(filehandler)

        self._accumulator = processor.dict_accumulator({})

        logger.info(
            f"Running skimmer with inference {self._inference} and systematics {self._systematics} and save all {self._save_all} and VBF search {self._vbf_search}"
        )

    def to_pandas(self, events: Dict[str, np.array]):
        """
        Convert our dictionary of numpy arrays into a pandas data frame
        Uses multi-index columns for numpy arrays with >1 dimension
        (e.g. FatJet arrays with two columns)
        """
        return pd.concat(
            # [pd.DataFrame(v.reshape(v.shape[0], -1)) for k, v in events.items()],
            [pd.DataFrame(v) for k, v in events.items()],
            axis=1,
            keys=list(events.keys()),
        )

    def dump_table(self, pddf: pd.DataFrame, fname: str, odir_str: str = None) -> None:
        """
        Saves pandas dataframe events to './outparquet'
        """
        import pyarrow.parquet as pq
        import pyarrow as pa

        local_dir = os.path.abspath(os.path.join(".", "outparquet"))
        if odir_str:
            local_dir += odir_str
        os.system(f"mkdir -p {local_dir}")

        # need to write with pyarrow as pd.to_parquet doesn't support different types in
        # multi-index column names
        table = pa.Table.from_pandas(pddf)
        pq.write_table(table, f"{local_dir}/{fname}")

    @property
    def accumulator(self):
        return self._accumulator

    def process(self, events: ak.Array):
        """Runs event processor for different types of jets"""

        year = events.metadata["dataset"].split("_")[0]
        year_nosuffix = year.replace("APV", "")
        dataset = "_".join(events.metadata["dataset"].split("_")[1:])

        isData = "JetHT" in dataset
        isQCD = "QCD" in dataset
        isSignal = (
            "GluGluToHHTobbVV" in dataset
            or "XToYHTo2W2BTo4Q2B" in dataset
            or "VBF_HHTobbVV" in dataset
        )

        if isSignal:
            # only signs for HH
            # TODO: check if this is also the case for HY
            gen_weights = np.sign(events["genWeight"])
        elif not isData:
            gen_weights = events["genWeight"].to_numpy()
        else:
            gen_weights = None

        n_events = len(events) if isData else np.sum(gen_weights)
        selection = PackedSelection()
        weights = Weights(len(events), storeIndividual=True)

        cutflow = OrderedDict()
        cutflow["all"] = n_events

        selection_args = (selection, cutflow, isData, gen_weights)

        num_jets = 2 if not dataset == "GluGluHToWWTo4q_M-125" else 1
        num_ak4_jets = 2
        fatjets, jec_shifted_vars = get_jec_jets(events, year, isData, self.jecs, fatjets=True)

        # change to year with suffix after updated JMS/R values
        jmsr_shifted_vars = get_jmsr(fatjets, num_jets, year_nosuffix, isData)

        skimmed_events = {}

        #########################
        # Save / derive variables
        #########################

        # TODO: resonant selection gets rid of events where Ws decay into Ws first
        # gen vars - saving HH, bb, VV, and 4q 4-vectors + Higgs children information
        for d in gen_selection_dict:
            if d in dataset:
                vars_dict, (genbb, genq) = gen_selection_dict[d](
                    events, fatjets, selection, cutflow, gen_weights, P4
                )
                print(type(vars_dict), vars_dict.keys())
                if (
                    "GenHiggsChildren" in vars_dict.keys()
                ):  # Only HY samples which are WW by default will not have this
                    data = vars_dict["GenHiggsChildren"]
<<<<<<< HEAD
                    skimmed_events["genWW"] = np.any(data == 24, axis=1) # true if WW false if ZZ (It must be one of the two.)
                    skimmed_events["genZZ"] = np.any(data == 23, axis=1) # maybe we can make this one mask since the two are disjoint
                skimmed_events = {**skimmed_events, **vars_dict}

=======
                    print(np.any(data == 24, axis=1))
                    print(np.any(data == 23, axis=1))
                    skimmed_events["genWW"] = np.any(
                        data == 24, axis=1
                    )  # true if WW false if ZZ (It must be one of the two.)
                    skimmed_events["genZZ"] = np.any(
                        data == 23, axis=1
                    )  # maybe we can make this one mask since the two are disjoint
                skimmed_events = {**skimmed_events, **vars_dict}

        print("dataset", dataset)

>>>>>>> 32b7b157
        # FatJet vars

        ak8FatJetVars = {
            f"ak8FatJet{key}": pad_val(fatjets[var], num_jets, axis=1)
            for (var, key) in self.skim_vars["FatJet"].items()
        }

        # JEC vars

        for var in ["pt"]:
            key = self.skim_vars["FatJet"][var]
            for shift, vals in jec_shifted_vars[var].items():
                if shift != "":
                    ak8FatJetVars[f"ak8FatJet{key}_{shift}"] = pad_val(vals, num_jets, axis=1)

        # JMSR vars

        for var in ["msoftdrop", "particleNet_mass"]:
            key = self.skim_vars["FatJet"][var]
            for shift, vals in jmsr_shifted_vars[var].items():
                # overwrite saved mass vars with corrected ones
                label = "" if shift == "" else "_" + shift
                ak8FatJetVars[f"ak8FatJet{key}{label}"] = vals

        # particlenet xbb vs qcd

        fatjets["Txbb"] = fatjets.particleNetMD_Xbb / (
            fatjets.particleNetMD_QCD + fatjets.particleNetMD_Xbb
        )

        ak8FatJetVars["ak8FatJetParticleNetMD_Txbb"] = pad_val(
            fatjets["Txbb"],
            num_jets,
            axis=1,
        )

        # bb VV assignment

        bb_mask = (
            ak8FatJetVars["ak8FatJetParticleNetMD_Txbb"][:, 0]
            >= ak8FatJetVars["ak8FatJetParticleNetMD_Txbb"][:, 1]
        )
        bb_mask = np.stack((bb_mask, ~bb_mask)).T

        # dijet variables

        dijetVars = {}

        for shift in jec_shifted_vars["pt"]:
            label = "" if shift == "" else "_" + shift
            dijetVars = {**dijetVars, **self.getDijetVars(ak8FatJetVars, bb_mask, pt_shift=label)}

        for shift in jmsr_shifted_vars["msoftdrop"]:
            if shift != "":
                label = "_" + shift
                dijetVars = {
                    **dijetVars,
                    **self.getDijetVars(ak8FatJetVars, bb_mask, mass_shift=label),
                }

        # VBF ak4 jet vars

        ak4_jet_vars = {}

        jets, _ = get_jec_jets(events, year, isData, self.jecs, fatjets=False)

        # dR_fatjetVV = 0.8 used from last two cells of VBFgenInfoTests.ipynb with data generated from SM signal vbf
        # https://github.com/rkansal47/HHbbVV/blob/vbf_systematics/src/HHbbVV/VBF_binder/VBFgenInfoTests.ipynb
        # (0-14R1R2study.parquet) has columns of different nGoodVBFJets corresponding to R1 and R2 cuts
        vbf_jet_mask = (
            jets.isTight
            & (jets.pt > self.ak4_jet_selection["pt"])
            & (np.abs(jets.eta) < 4.7)
            # medium puId https://twiki.cern.ch/twiki/bin/viewauth/CMS/PileupJetIDUL
            & ((jets.pt > 50) | ((jets.puId & 2) == 2))
            & (
                ak.all(
                    jets.metric_table(
                        ak.singletons(ak.pad_none(fatjets, num_jets, axis=1, clip=True)[bb_mask])
                    )
                    > self.ak4_jet_selection["dR_fatjetbb"],
                    axis=-1,
                )
            )
            & (
                ak.all(
                    jets.metric_table(
                        ak.singletons(ak.pad_none(fatjets, num_jets, axis=1, clip=True)[~bb_mask])
                    )
                    > self.ak4_jet_selection["dR_fatjetVV"],
                    axis=-1,
                )
            )
        )

        vbf_jets = jets[vbf_jet_mask]

        VBFJetVars = {
            f"VBFJet{key}": pad_val(vbf_jets[var], num_ak4_jets, axis=1)
            for (var, key) in self.skim_vars["Jet"].items()
        }

        # JEC vars
        if not isData:
            for var in ["pt"]:
                key = self.skim_vars["Jet"][var]
                for label, shift in self.jecs.items():
                    for vari in ["up", "down"]:
                        VBFJetVars[f"VBFJet{key}_{label}_{vari}"] = pad_val(
                            vbf_jets[shift][vari][var], num_ak4_jets, axis=1
                        )

        skimmed_events["nGoodVBFJets"] = np.array(ak.sum(vbf_jet_mask, axis=1))

        # VBF ak4 Jet vars (pt, eta, phi, M, nGoodJets)
        # if self._vbf_search:
        #     isGen = "VBF_HHTobbVV" in dataset
        #     ak4JetVars = {
        #         **self.getVBFVars(events, jets, ak8FatJetVars, bb_mask, isGen=isGen)
        #     }
        #     skimmed_events = {**skimmed_events, **ak4JetVars}

        otherVars = {
            key: events[var.split("_")[0]]["_".join(var.split("_")[1:])].to_numpy()
            for (var, key) in self.skim_vars["other"].items()
        }

        skimmed_events = {**skimmed_events, **ak8FatJetVars, **VBFJetVars, **dijetVars, **otherVars}

        ######################
        # Selection
        ######################

        # OR-ing HLT triggers
        if isData:
            for trigger in HLTs[year_nosuffix]:
                if trigger not in events.HLT.fields:
                    logger.warning(f"Missing HLT {trigger}!")

            HLT_triggered = np.any(
                np.array(
                    [
                        events.HLT[trigger]
                        for trigger in HLTs[year_nosuffix]
                        if trigger in events.HLT.fields
                    ]
                ),
                axis=0,
            )
            add_selection("trigger", HLT_triggered, *selection_args)

        # pt, eta cuts: check if jet passes pT cut in any of the JEC variations
        cuts = []

        for pts in jec_shifted_vars["pt"].values():
            cut = np.prod(
                pad_val(
                    (pts > self.preselection["pt"])
                    * (np.abs(fatjets.eta) < self.preselection["eta"])
                    # tight ID
                    * (fatjets.jetId & self.preselection["jetId"] == self.preselection["jetId"]),
                    num_jets,
                    False,
                    axis=1,
                ),
                axis=1,
            )
            cuts.append(cut)

        add_selection("ak8_pt_eta", np.any(cuts, axis=0), *selection_args)

        # mass cuts: check if jet passes mass cut in any of the JMS/R variations
        cuts = []

        for shift in jmsr_shifted_vars["msoftdrop"]:
            msds = jmsr_shifted_vars["msoftdrop"][shift]
            pnetms = jmsr_shifted_vars["particleNet_mass"][shift]

            if self._save_all:
                cut = (
                    (pnetms[~bb_mask] >= self.preselection["VVparticleNet_mass"][0])
                    + (msds[~bb_mask] >= self.preselection["VVparticleNet_mass"][0])
                ) * (pnetms[bb_mask] >= 50)
            else:
                cut = (pnetms[~bb_mask] >= self.preselection["VVparticleNet_mass"]) * (
                    pnetms[bb_mask] >= self.preselection["bbparticleNet_mass"]
                )
                # cut = (
                #     (pnetms[~bb_mask] >= self.preselection["VVparticleNet_mass"][0])
                #     * (pnetms[~bb_mask] < self.preselection["VVparticleNet_mass"][1])
                #     * (pnetms[bb_mask] >= self.preselection["bbparticleNet_mass"][0])
                #     * (pnetms[bb_mask] < self.preselection["bbparticleNet_mass"][1])
                # )

            cuts.append(cut)

        add_selection("ak8_mass", np.any(cuts, axis=0), *selection_args)

        # TODO: dijet mass: check if dijet mass cut passes in any of the JEC or JMC variations

        # Txbb pre-selection cut

        txbb_cut = (
            ak8FatJetVars["ak8FatJetParticleNetMD_Txbb"][bb_mask]
            >= self.preselection["bbFatJetParticleNetMD_Txbb"]
        )
        add_selection("ak8bb_txbb", txbb_cut, *selection_args)

        # 2018 HEM cleaning
        # https://indico.cern.ch/event/1249623/contributions/5250491/attachments/2594272/4477699/HWW_0228_Draft.pdf
        if year == "2018":
            check_fatjets = events.FatJet[:, :2]
            hem_cleaning = (
                ((events.run >= 319077) & isData)  # if data check if in Runs C or D
                # else for MC randomly cut based on lumi fraction of C&D
                | ((np.random.rand(len(events)) < 0.632) & ~isData)
            ) & (
                ak.any(
                    (
                        (check_fatjets.pt > 30.0)
                        & (check_fatjets.eta > -3.2)
                        & (check_fatjets.eta < -1.3)
                        & (check_fatjets.phi > -1.57)
                        & (check_fatjets.phi < -0.87)
                    ),
                    -1,
                )
                | ak.any(
                    (
                        (vbf_jets.eta > -3.2)
                        & (vbf_jets.eta < -1.3)
                        & (vbf_jets.phi > -1.57)
                        & (vbf_jets.phi < -0.87)
                    ),
                    -1,
                )
                | ((events.MET.phi > -1.62) & (events.MET.pt < 470.0) & (events.MET.phi < -0.62))
            )

            add_selection("hem_cleaning", ~np.array(hem_cleaning).astype(bool), *selection_args)

        # MET filters

        metfilters = np.ones(len(events), dtype="bool")
        metfilterkey = "data" if isData else "mc"
        for mf in self.metfilters[year][metfilterkey]:
            if mf in events.Flag.fields:
                metfilters = metfilters & events.Flag[mf]

        add_selection("met_filters", metfilters, *selection_args)

        # remove weird jets which have <4 particles (due to photon scattering?)
        pfcands_sel = []

        for i in range(num_jets):
            ak8_pfcands = events.FatJetPFCands
            ak8_pfcands = ak8_pfcands[ak8_pfcands.jetIdx == i]
            pfcands = events.PFCands[ak8_pfcands.pFCandsIdx]
            pfcands_sel.append(ak.count(pfcands.pdgId, axis=1) < 4)

        add_selection("photon_jets", ~np.sum(pfcands_sel, axis=0).astype(bool), *selection_args)

        #########################
        # Veto variables
        #########################

        electrons, muons = events.Electron, events.Muon

        # selection from https://github.com/jennetd/hbb-coffea/blob/85bc3692be9e0e0a0c82ae3c78e22cdf5b3e4d68/boostedhiggs/vhbbprocessor.py#L283-L307
        # https://indico.cern.ch/event/1154430/#b-471403-higgs-meeting-special

        goodelectron = (
            (events.Electron.pt > 20)
            & (abs(events.Electron.eta) < 2.5)
            & (events.Electron.miniPFRelIso_all < 0.4)
            & (events.Electron.cutBased >= events.Electron.LOOSE)
        )
        nelectrons = ak.sum(goodelectron, axis=1)

        goodmuon = (
            (events.Muon.pt > 15)
            & (abs(events.Muon.eta) < 2.4)
            & (events.Muon.miniPFRelIso_all < 0.4)
            & events.Muon.looseId
        )
        nmuons = ak.sum(goodmuon, axis=1)

        skimmed_events["nGoodMuons"] = nmuons.to_numpy()
        skimmed_events["nGoodElectrons"] = nelectrons.to_numpy()

        ######################
        # Remove branches
        ######################

        # if not saving all, save only necessary branches
        if not self._save_all:
            skimmed_events = {
                key: val for key, val in skimmed_events.items() if key in self.min_branches
            }

        ######################
        # Weights
        ######################

        if isData:
            skimmed_events["weight"] = np.ones(n_events)
        else:
            weights.add("genweight", gen_weights)

            add_pileup_weight(weights, year, events.Pileup.nPU.to_numpy())
            add_pileupid_weights(weights, year, vbf_jets, events.GenJet, wp="M")  # this gives error
            add_VJets_kFactors(weights, events.GenPart, dataset)

            # if dataset.startswith("TTTo"):
            #     # TODO: need to add uncertainties and rescale yields (?)
            #     add_top_pt_weight(weights, events)

            add_ps_weight(weights, events.PSWeight)

            if "GluGluToHHTobbVV" in dataset:
                if "LHEPdfWeight" in events.fields:
                    add_pdf_weight(weights, events.LHEPdfWeight)
                else:
                    add_pdf_weight(weights, [])
                if "LHEScaleWeight" in events.fields:
                    add_scalevar_7pt(weights, events.LHEScaleWeight)
                else:
                    add_scalevar_7pt(weights, [])

            if year in ("2016APV", "2016", "2017"):
                weights.add(
                    "L1EcalPrefiring",
                    events.L1PreFiringWeight.Nom,
                    events.L1PreFiringWeight.Up,
                    events.L1PreFiringWeight.Dn,
                )

            add_trig_effs(weights, fatjets, year, num_jets)

            # xsec and luminosity and normalization
            # this still needs to be normalized with the acceptance of the pre-selection (done in post processing)
            if dataset in self.XSECS or "XToYHTo2W2BTo4Q2B" in dataset:
                # 1 fb xsec for now for resonant signal
                xsec = self.XSECS[dataset] if dataset in self.XSECS else 1e-3  # in pb

                weight_norm = xsec * LUMI[year]
            else:
                logger.warning("Weight not normalized to cross section")
                weight_norm = 1

            systematics = ["", "notrigeffs"]

            if self._systematics:
                systematics += list(weights.variations)

            single_weight_pileup = weights.partial_weight(["single_weight_pileup"])
            add_selection("single_weight_pileup", (single_weight_pileup <= 4), *selection_args)

            # TODO: need to be careful about the sum of gen weights used for the LHE/QCDScale uncertainties
            logger.debug("weights ", weights._weights.keys())
            for systematic in systematics:
                if systematic in weights.variations:
                    weight = weights.weight(modifier=systematic)
                    weight_name = f"weight_{systematic}"
                elif systematic == "":
                    weight = weights.weight()
                    weight_name = "weight"
                elif systematic == "notrigeffs":
                    weight = weights.partial_weight(exclude=["trig_effs"])
                    weight_name = "weight_noTrigEffs"

                # includes genWeight (or signed genWeight)
                skimmed_events[weight_name] = weight * weight_norm

                if systematic == "":
                    # to check in postprocessing for xsec & lumi normalisation
                    skimmed_events["weight_noxsec"] = weight

        # reshape and apply selections
        sel_all = selection.all(*selection.names)

        skimmed_events = {
            key: value.reshape(len(skimmed_events["weight"]), -1)[sel_all]
            for (key, value) in skimmed_events.items()
        }

        bb_mask = bb_mask[sel_all]

        ################
        # Lund plane SFs
        ################

        if isSignal and self._systematics:
            # TODO: remember to add new LP variables
            items = [
                ("lp_sf_lnN", 101),
                ("lp_sf_sys_down", 1),
                ("lp_sf_sys_up", 1),
                ("lp_sf_double_matched_event", 1),
                ("lp_sf_unmatched_quarks", 1),
                ("lp_sf_num_sjpt_gt350", 1),
            ]

            if len(skimmed_events["weight"]):
                genbb = genbb[sel_all]
                genq = genq[sel_all]

                sf_dicts = []
                lp_num_jets = num_jets if self._save_all else 1

                for i in range(lp_num_jets):
                    if self._save_all:
                        bb_select = skimmed_events["ak8FatJetHbb"][:, i].astype(bool)
                        VV_select = skimmed_events["ak8FatJetHVV"][:, i].astype(bool)
                    else:
                        # only do VV jets
                        bb_select = np.zeros(len(skimmed_events["ak8FatJetHbb"])).astype(bool)
                        # exactly 1 jet is matched (otherwise those SFs are ignored in post-processing anyway)
                        VV_select = np.sum(skimmed_events["ak8FatJetHVV"], axis=1) == 1

                    # selectors for Hbb jets and HVV jets with 2, 3, or 4 prongs separately
                    selectors = {
                        # name: (selector, gen quarks, num prongs)
                        "bb": (bb_select, genbb, 2),
                        **{
                            f"VV{k}q": (
                                VV_select
                                * (skimmed_events["ak8FatJetHVVNumProngs"].squeeze() == k),
                                genq,
                                k,
                            )
                            for k in range(2, 4 + 1)
                        },
                    }

                    selected_sfs = {}

                    for key, (selector, gen_quarks, num_prongs) in selectors.items():
                        if np.sum(selector) > 0:
                            sel_events = events[sel_all][selector]
                            selected_sfs[key] = get_lund_SFs(
                                sel_events,
                                i
                                if self._save_all
                                else skimmed_events["ak8FatJetHVV"][selector][:, 1],
                                num_prongs,
                                gen_quarks[selector],
                                trunc_gauss=False,
                                lnN=True,
                            )

                    sf_dict = {}

                    # collect all the scale factors, fill in 1s for unmatched jets
                    for key, shape in items:
                        arr = np.ones((np.sum(sel_all), shape))

                        for select_key, (selector, _, _) in selectors.items():
                            if np.sum(selector) > 0:
                                arr[selector] = selected_sfs[select_key][key]

                        sf_dict[key] = arr

                    sf_dicts.append(sf_dict)

                sf_dicts = concatenate_dicts(sf_dicts)

            else:
                print("No signal events selected")
                sf_dicts = {}
                for key, shape in items:
                    arr = np.ones((np.sum(sel_all), shape))
                    sf_dicts[key] = arr

            skimmed_events = {**skimmed_events, **sf_dicts}

        ######################
        # HWW Tagger Inference
        ######################

        # TODO: only need to run inference for the WW candidate jet
        if self._inference:
            # apply HWW4q tagger
            pnet_vars = {}
            if self._save_all:
                # run on both jets
                pnet_vars = runInferenceTriton(
                    self.tagger_resources_path,
                    events[sel_all],
                    ak15=False,
                    all_outputs=False,
                )
                skimmed_events = {**skimmed_events, **pnet_vars}
            else:
                # run only on VV candidate jet
                pnet_vars = runInferenceTriton(
                    self.tagger_resources_path,
                    events[sel_all],
                    num_jets=1,
                    in_jet_idx=bb_mask[:, 0].astype(int),
                    ak15=False,
                    all_outputs=False,
                    jet_label="VV",
                )
                skimmed_events = {
                    **skimmed_events,
                    **{key: val for (key, val) in pnet_vars.items() if key in self.min_branches},
                }

        df = self.to_pandas(skimmed_events)
        fname = events.behavior["__events_factory__"]._partition_key.replace("/", "_") + ".parquet"
        self.dump_table(df, fname)

        return {year: {dataset: {"nevents": n_events, "cutflow": cutflow}}}

    def postprocess(self, accumulator):
        return accumulator

    def getVBFVars(
        self,
        events: ak.Array,
        jets: JetArray,
        ak8FatJetVars: Dict,
        bb_mask: np.ndarray,
        isGen: bool = False,
        skim_vars: dict = None,
        pt_shift: str = None,
        mass_shift: str = None,
    ) -> Dict:
        """
        Computes selections on VBF jet candidates based on B2G-22-003.
        Sorts jets by pt after applying base cuts and fatjet exclusion.
        Stores nGoodVBFJets, an int list encoding cuts, and kinematic variables of VBF jet candidates.

        TODO:
            - Implement the use of pt_shift, mass_shift, skim_vars.
            - Study selection parameters that provide the best sensitivity.
            - Decide best way to compute vbf variables (vector or by hand)

        Args:
            events (ak.Array): Event array.
            jets (JetArray): Array of ak4 jets **with JECs already applied**.
            ak8FatJetVars (Dict): AK8 Fat Jet variables.
            bb_mask (np.ndarray): BB mask array.
            isGen (bool, optional): Flag for generation-level. Defaults to False.
            skim_vars (dict, optional): Skim variables. Defaults to None.
            pt_shift (str, optional): PT shift. Defaults to None.
            mass_shift (str, optional): Mass shift. Defaults to None.

        Returns:
            Dict: VBF variables dictionary.

        """
        vbfVars = {}

        # AK4 jets definition: 5.4 B2G-22-003
        ak4_jet_mask = (
            jets.isTight
            & (jets.pt > self.ak4_jet_selection["pt"])
            & (np.abs(jets.eta) < 4.7)
            # medium puId https://twiki.cern.ch/twiki/bin/viewauth/CMS/PileupJetIDUL
            & ((jets.pt > 50) | ((jets.puId & 2) == 2))
        )

        # VBF selections: 7.1.4 B2G-22-003

        # Mask for electron/muon overlap
        # electrons, muons = events.Electron[events.Electron.pt < 5], events.Muon[events.Muon.pt < 7]
        # e_pairs = ak.cartesian([jets, electrons], nested=True)
        # e_pairs_mask = np.abs(e_pairs.slot0.delta_r(e_pairs.slot1)) < 0.4
        # m_pairs = ak.cartesian([jets, muons], nested=True)
        # m_pairs_mask = np.abs(m_pairs.slot0.delta_r(m_pairs.slot1)) < 0.4

        # electron_muon_overlap_mask = ~(
        #     ak.any(e_pairs_mask, axis=-1) | ak.any(m_pairs_mask, axis=-1)
        # )

        # Fatjet Definition for ∆R calculations: same definition as in getDijetVars() (not included so we can study its effects in the output.)
        ptlabel = pt_shift if pt_shift is not None else ""
        mlabel = mass_shift if mass_shift is not None else ""
        bbJet = vector.array(
            {
                "pt": ak8FatJetVars[f"ak8FatJetPt{ptlabel}"][bb_mask],
                "phi": ak8FatJetVars["ak8FatJetPhi"][bb_mask],
                "eta": ak8FatJetVars["ak8FatJetEta"][bb_mask],
                "M": ak8FatJetVars[f"ak8FatJetParticleNetMass{mlabel}"][bb_mask],
            }
        )

        VVJet = vector.array(
            {
                "pt": ak8FatJetVars[f"ak8FatJetPt{ptlabel}"][~bb_mask],
                "phi": ak8FatJetVars["ak8FatJetPhi"][~bb_mask],
                "eta": ak8FatJetVars["ak8FatJetEta"][~bb_mask],
                "M": ak8FatJetVars[f"ak8FatJetMsd{mlabel}"][~bb_mask],
                # TODO: change this to ParticleNetMass for next run
                # "M": ak8FatJetVars[f"ak8FatJetParticleNetMass{mlabel}"][~bb_mask],
            }
        )

        # this might not work due to types
        fatjet_overlap_mask = (np.abs(jets.delta_r(bbJet)) > 1.2) & (
            np.abs(jets.delta_r(VVJet)) > 0.8
        )

        # Apply base masks, sort, and calculate vbf dijet (jj) cuts
        vbfJets_mask = ak4_jet_mask  # & electron_muon_overlap_mask & fatjet_overlap_mask
        vbfJets = jets[vbfJets_mask]

        vbfJets_sorted_pt = vbfJets[ak.argsort(vbfJets.pt, ascending=False)]
        # this is the only which does not guarantee two guys. in the other sorts, the entries are specifically None.
        vbfJets_sorted_pt = ak.pad_none(vbfJets_sorted_pt, 2, clip=True)

        # pt sorted eta and dijet mass mask
        vbf1 = vector.array(
            {
                "pt": ak.flatten(pad_val(vbfJets_sorted_pt[:, 0:1].pt, 1, axis=1)),
                "phi": ak.flatten(pad_val(vbfJets_sorted_pt[:, 0:1].phi, 1, axis=1)),
                "eta": ak.flatten(pad_val(vbfJets_sorted_pt[:, 0:1].eta, 1, axis=1)),
                "M": ak.flatten(pad_val(vbfJets_sorted_pt[:, 0:1].mass, 1, axis=1)),
            }
        )

        vbf2 = vector.array(
            {
                "pt": ak.flatten(pad_val(vbfJets_sorted_pt[:, 1:2].pt, 1, axis=1)),
                "phi": ak.flatten(pad_val(vbfJets_sorted_pt[:, 1:2].phi, 1, axis=1)),
                "eta": ak.flatten(pad_val(vbfJets_sorted_pt[:, 1:2].eta, 1, axis=1)),
                "M": ak.flatten(pad_val(vbfJets_sorted_pt[:, 1:2].mass, 1, axis=1)),
            }
        )

        jj = vbf1 + vbf2

        mass_jj_cut_sorted_pt = jj.mass > 500
        eta_jj_cut_sorted_pt = np.abs(vbf1.eta - vbf2.eta) > 4.0

        # uncomment these last two to include dijet cuts
        vbfJets_mask_sorted_pt = vbfJets_mask  # * mass_jj_cut_sorted_pt * eta_jj_cut_sorted_pt
        n_good_vbf_jets_sorted_pt = ak.fill_none(ak.sum(vbfJets_mask_sorted_pt, axis=1), 0)

        # add vbf gen quark info
        if isGen:  # add | True when debugging with local files
            vbfGenJets = events.GenPart[events.GenPart.hasFlags(["isHardProcess"])][:, 4:6]

            vbfVars[f"vbfptGen"] = pad_val(vbfGenJets.pt, 2, axis=1)
            vbfVars[f"vbfetaGen"] = pad_val(vbfGenJets.eta, 2, axis=1)
            vbfVars[f"vbfphiGen"] = pad_val(vbfGenJets.phi, 2, axis=1)
            vbfVars[f"vbfMGen"] = pad_val(vbfGenJets.mass, 2, axis=1)

            jet_pairs = ak.cartesian({"reco": vbfJets_sorted_pt[:, 0:2], "gen": vbfGenJets[:, 0:2]})

            # Calculate delta eta and delta phi for each pair
            delta_eta = jet_pairs["reco"].eta - jet_pairs["gen"].eta
            delta_phi = np.pi - np.abs(np.abs(jet_pairs["reco"].phi - jet_pairs["gen"].phi) - np.pi)

            # Calculate delta R for each pair
            delta_R = np.sqrt(delta_eta**2 + delta_phi**2)

            # Apply a mask for a low delta R value
            mask_low_delta_R = delta_R < 0.4
            num_per_event = ak.sum(mask_low_delta_R, axis=-1)  # miscounts 0's since some are empty

            # Combine masks with logical 'and' operation
            total_mask = n_good_vbf_jets_sorted_pt > 1

            # set event that fail to have 0 for num of events.
            num_per_event = ak.where(total_mask, num_per_event, 0)
            vbfVars[f"vbfNumMatchedGen"] = num_per_event.to_numpy()

            # adds data about R1 R2 selection efficiencies.
            graphingR1R2 = False
            if (
                graphingR1R2 == True
            ):  # compute fatjet mask many times, execute dijet selection and associated cuts. add to datafram label with R1 R2 info in it and ngoodjets for this configuration
                for R1 in np.arange(0.3, 2, 0.1):
                    for R2 in np.arange(0.3, 2, 0.1):
                        fatjet_overlap_mask = (np.abs(jets.delta_r(bbJet)) > R1) & (
                            np.abs(jets.delta_r(VVJet)) > R2
                        )

                        # compute n_good_vbf_jets + incorporate eta_jj > 4.0
                        vbfJets_mask = (
                            ak4_jet_mask  # & electron_muon_overlap_mask & fatjet_overlap_mask
                        )

                        # vbfJets_mask = fatjet_overlap_mask # this is for unflitered events
                        vbfJets = jets[vbfJets_mask]
                        vbfJets_sorted_pt = vbfJets[ak.argsort(vbfJets.pt, ascending=False)]
                        vbfJets_sorted_pt = ak.pad_none(vbfJets_sorted_pt, 2, clip=True)
                        jj_sorted_pt = vbfJets_sorted_pt[:, 0:1] + vbfJets_sorted_pt[:, 1:2]
                        mass_jj_cut_sorted_pt = jj_sorted_pt.mass > 500
                        eta_jj_cut_sorted_pt = (
                            np.abs(vbfJets_sorted_pt[:, 0:1].eta - vbfJets_sorted_pt[:, 1:2].eta)
                            > 4.0
                        )
                        vbfJets_mask_sorted_pt = (
                            vbfJets_mask * mass_jj_cut_sorted_pt * eta_jj_cut_sorted_pt
                        )
                        num_sorted_pt = ak.fill_none(ak.sum(vbfJets_mask_sorted_pt, axis=1), 0)

                        # here we can print some information about the jets so that we can study the selections a bit.
                        # jet_pairs = ak.cartesian({"reco": vbfJets, "gen": vbfGenJets[:,0:2]}) # this is only for unfiltered events
                        jet_pairs = ak.cartesian(
                            {"reco": vbfJets_sorted_pt[:, 0:2], "gen": vbfGenJets[:, 0:2]}
                        )

                        # Calculate delta eta and delta phi for each pair
                        delta_eta = jet_pairs["reco"].eta - jet_pairs["gen"].eta
                        delta_phi = np.pi - np.abs(
                            np.abs(jet_pairs["reco"].phi - jet_pairs["gen"].phi) - np.pi
                        )

                        # Calculate delta R for each pair
                        delta_R = np.sqrt(delta_eta**2 + delta_phi**2)

                        # Apply a mask for a low delta R value
                        mask_low_delta_R = delta_R < 0.4
                        num_per_event = ak.sum(
                            mask_low_delta_R, axis=-1
                        )  # miscounts 0's since some are empty

                        # Combine masks with logical 'and' operation
                        total_mask = num_sorted_pt > 1

                        # set event that fail to have 0 for num of events.
                        num_per_event = ak.where(total_mask, num_per_event, 0)
                        vbfVars[f"vbfR1{R1:.1f}R2{R2:.1f}"] = num_per_event.to_numpy()

                        # note later when we have the pd dataframe, we need to apply mask, then turn data into graph.
                        # and df = df[selection_mask & (df[('nGoodMuons', 0)] == 0) & (df[('nGoodElectrons', 0)] == 0) & (df[('nGoodVBFJets', 0)] >= 1)& (df[('nGoodJets', 0)] == 0)]

        vbfVars[f"vbfpt"] = pad_val(vbfJets_sorted_pt.pt, 2, axis=1)
        vbfVars[f"vbfeta"] = pad_val(vbfJets_sorted_pt.eta, 2, axis=1)
        vbfVars[f"vbfphi"] = pad_val(vbfJets_sorted_pt.phi, 2, axis=1)
        vbfVars[f"vbfM"] = pad_val(vbfJets_sorted_pt.mass, 2, axis=1)

        # int list representing the number of passing vbf jets per event
        vbfVars[f"nGoodVBFJets"] = n_good_vbf_jets_sorted_pt.to_numpy()

        adding_bdt_vars = True
        if adding_bdt_vars == True:
            # Adapted from HIG-20-005 ggF_Killer 6.2.2
            # https://coffeateam.github.io/coffea/api/coffea.nanoevents.methods.vector.PtEtaPhiMLorentzVector.html
            # https://coffeateam.github.io/coffea/api/coffea.nanoevents.methods.vector.LorentzVector.html
            # Adding variables defined in HIG-20-005 that show strong differentiation for VBF signal events and background

            # seperation between both ak8 higgs jets
            vbfVars[f"vbf_dR_HH"] = VVJet.deltaR(bbJet)

            vbfVars[f"vbf_dR_j0_HVV"] = vbf1.deltaR(VVJet)
            vbfVars[f"vbf_dR_j1_HVV"] = vbf2.deltaR(VVJet)
            vbfVars[f"vbf_dR_j0_Hbb"] = vbf1.deltaR(bbJet)
            vbfVars[f"vbf_dR_j1_Hbb"] = vbf2.deltaR(bbJet)
            vbfVars[f"vbf_dR_jj"] = vbf1.deltaR(vbf2)
            vbfVars[f"vbf_Mass_jj"] = jj.M
            vbfVars[f"vbf_dEta_jj"] = np.abs(vbf1.eta - vbf2.eta)

            # Subleading VBF-jet cos(θ) in the HH+2j center of mass frame:
            # https://github.com/scikit-hep/vector/blob/main/src/vector/_methods.py#L916
            system_4vec = vbf1 + vbf2 + VVJet + bbJet
            j1_CMF = vbf1.boostCM_of_p4(system_4vec)

            # Leading VBF-jet cos(θ) in the HH+2j center of mass frame:
            thetab1 = 2 * np.arctan(np.exp(-j1_CMF.eta))
            thetab1 = np.cos(thetab1)  # 12
            vbfVars[f"vbf_cos_j1"] = np.abs(thetab1)

            # Subleading VBF-jet cos(θ) in the HH+2j center of mass frame:
            j2_CMF = vbf2.boostCM_of_p4(system_4vec)
            thetab2 = 2 * np.arctan(np.exp(-j2_CMF.eta))
            thetab2 = np.cos(thetab2)
            vbfVars[f"vbf_cos_j2"] = np.abs(thetab2)

            # H1-centrality * H2-centrality:
            delta_eta = vbf1.eta - vbf2.eta
            avg_eta = (vbf1.eta + vbf2.eta) / 2
            prod_centrality = np.exp(
                -np.power((VVJet.eta - avg_eta) / delta_eta, 2)
                - np.power((bbJet.eta - avg_eta) / delta_eta, 2)
            )
            vbfVars[f"vbf_prod_centrality"] = prod_centrality

        return vbfVars

    def getDijetVars(
        self, ak8FatJetVars: Dict, bb_mask: np.ndarray, pt_shift: str = None, mass_shift: str = None
    ):
        """Calculates Dijet variables for given pt / mass JEC / JMS/R variation"""
        dijetVars = {}

        ptlabel = pt_shift if pt_shift is not None else ""
        mlabel = mass_shift if mass_shift is not None else ""
        bbJet = vector.array(
            {
                "pt": ak8FatJetVars[f"ak8FatJetPt{ptlabel}"][bb_mask],
                "phi": ak8FatJetVars["ak8FatJetPhi"][bb_mask],
                "eta": ak8FatJetVars["ak8FatJetEta"][bb_mask],
                "M": ak8FatJetVars[f"ak8FatJetParticleNetMass{mlabel}"][bb_mask],
            }
        )

        VVJet = vector.array(
            {
                "pt": ak8FatJetVars[f"ak8FatJetPt{ptlabel}"][~bb_mask],
                "phi": ak8FatJetVars["ak8FatJetPhi"][~bb_mask],
                "eta": ak8FatJetVars["ak8FatJetEta"][~bb_mask],
                "M": ak8FatJetVars[f"ak8FatJetParticleNetMass{mlabel}"][~bb_mask],
            }
        )

        Dijet = bbJet + VVJet

        shift = ptlabel + mlabel

        dijetVars[f"DijetPt{shift}"] = Dijet.pt
        dijetVars[f"DijetMass{shift}"] = Dijet.M
        dijetVars[f"DijetEta{shift}"] = Dijet.eta

        dijetVars[f"bbFatJetPtOverDijetPt{shift}"] = bbJet.pt / Dijet.pt
        dijetVars[f"VVFatJetPtOverDijetPt{shift}"] = VVJet.pt / Dijet.pt
        dijetVars[f"VVFatJetPtOverbbFatJetPt{shift}"] = VVJet.pt / bbJet.pt

        return dijetVars<|MERGE_RESOLUTION|>--- conflicted
+++ resolved
@@ -279,25 +279,10 @@
                     "GenHiggsChildren" in vars_dict.keys()
                 ):  # Only HY samples which are WW by default will not have this
                     data = vars_dict["GenHiggsChildren"]
-<<<<<<< HEAD
                     skimmed_events["genWW"] = np.any(data == 24, axis=1) # true if WW false if ZZ (It must be one of the two.)
                     skimmed_events["genZZ"] = np.any(data == 23, axis=1) # maybe we can make this one mask since the two are disjoint
                 skimmed_events = {**skimmed_events, **vars_dict}
 
-=======
-                    print(np.any(data == 24, axis=1))
-                    print(np.any(data == 23, axis=1))
-                    skimmed_events["genWW"] = np.any(
-                        data == 24, axis=1
-                    )  # true if WW false if ZZ (It must be one of the two.)
-                    skimmed_events["genZZ"] = np.any(
-                        data == 23, axis=1
-                    )  # maybe we can make this one mask since the two are disjoint
-                skimmed_events = {**skimmed_events, **vars_dict}
-
-        print("dataset", dataset)
-
->>>>>>> 32b7b157
         # FatJet vars
 
         ak8FatJetVars = {
