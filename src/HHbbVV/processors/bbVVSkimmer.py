--- conflicted
+++ resolved
@@ -141,13 +141,6 @@
     for shift in jmsr_shifts:
         min_branches.append(f"ak8FatJetParticleNetMass_{shift}")
         min_branches.append(f"DijetMass_{shift}")
-<<<<<<< HEAD
-=======
-
-    for label, shift in common.jecs.items():
-        for vari in ["up", "down"]:
-            min_branches.append(f"VBFJetPt_{label}_{vari}")
->>>>>>> a4401ed3
 
     def __init__(
         self,
