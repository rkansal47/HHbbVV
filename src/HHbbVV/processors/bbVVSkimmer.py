"""
Skimmer for bbVV analysis.
Author(s): Raghav Kansal, Cristina Suarez
"""

import numpy as np
import awkward as ak
import pandas as pd

from coffea import processor
from coffea.analysis_tools import Weights, PackedSelection
import vector

import pathlib
import pickle
import gzip
import os

from typing import Dict
from collections import OrderedDict

from .GenSelection import gen_selection_HHbbVV, gen_selection_HH4V, gen_selection_HYbbVV
from .TaggerInference import runInferenceTriton
from .utils import pad_val, add_selection, concatenate_dicts, P4
from .corrections import (
    add_pileup_weight,
    add_VJets_kFactors,
    add_ps_weight,
    add_pdf_weight,
    add_scalevar_7pt,
    get_jec_key,
    get_jec_jets,
    get_jmsr,
    get_lund_SFs,
)


# mapping samples to the appropriate function for doing gen-level selections
gen_selection_dict = {
    "HTo2bYTo2W": gen_selection_HYbbVV,
    "GluGluToHHTobbVV_node_cHHH": gen_selection_HHbbVV,
    "jhu_HHbbWW": gen_selection_HHbbVV,
    "GluGluToBulkGravitonToHHTo4W_JHUGen": gen_selection_HH4V,
    "GluGluToHHTo4V_node_cHHH1": gen_selection_HH4V,
    "GluGluHToWWTo4q_M-125": gen_selection_HH4V,
}

# deepcsv medium WP's https://twiki.cern.ch/twiki/bin/viewauth/CMS/BtagRecommendation
btagWPs = {"2016APV": 0.6001, "2016": 0.5847, "2017": 0.4506, "2018": 0.4168}

import logging

logger = logging.getLogger(__name__)
logger.setLevel(logging.INFO)


def update(events, collections):
    """Return a shallow copy of events array with some collections swapped out"""
    out = events
    for name, value in collections.items():
        out = ak.with_field(out, value, name)
    return out


class bbVVSkimmer(processor.ProcessorABC):
    """
    Skims nanoaod files, saving selected branches and events passing preselection cuts
    (and triggers for data), for preliminary cut-based analysis and BDT studies.

    Args:
        xsecs (dict, optional): sample cross sections,
          if sample not included no lumi and xsec will not be applied to weights
        save_ak15 (bool, optional): save ak15 jets as well, for HVV candidate
    """

    # TODO: Check if this is correct for JetHT
    LUMI = {  # in pb^-1
        "2016": 16830.0,
        "2016APV": 19500.0,
        "2017": 41480.0,
        "2018": 59830.0,
    }

    HLTs = {
        "2016": [
            "AK8DiPFJet250_200_TrimMass30_BTagCSV_p20",
            "AK8DiPFJet280_200_TrimMass30_BTagCSV_p20",
            #
            "AK8PFHT600_TrimR0p1PT0p03Mass50_BTagCSV_p20",
            "AK8PFHT700_TrimR0p1PT0p03Mass50",
            #
            "AK8PFJet360_TrimMass30",
            "AK8PFJet450",
            "PFJet450",
            #
            "PFHT800",
            "PFHT900",
            "PFHT1050",
            #
            "PFHT750_4JetPt50",
            "PFHT750_4JetPt70",
            "PFHT800_4JetPt50",
        ],
        "2017": [
            "PFJet450",
            "PFJet500",
            #
            "AK8PFJet400",
            "AK8PFJet450",
            "AK8PFJet500",
            #
            "AK8PFJet360_TrimMass30",
            "AK8PFJet380_TrimMass30",
            "AK8PFJet400_TrimMass30",
            #
            "AK8PFHT750_TrimMass50",
            "AK8PFHT800_TrimMass50",
            #
            "PFHT1050",
            #
            "AK8PFJet330_PFAK8BTagCSV_p17",
        ],
        "2018": [
            "PFJet500",
            #
            "AK8PFJet500",
            #
            "AK8PFJet360_TrimMass30",
            "AK8PFJet380_TrimMass30",
            "AK8PFJet400_TrimMass30",
            "AK8PFHT750_TrimMass50",
            "AK8PFHT800_TrimMass50",
            #
            "PFHT1050",
            #
            "HLT_AK8PFJet330_TrimMass30_PFAK8BTagCSV_p17_v",
        ],
    }

    # key is name in nano files, value will be the name in the skimmed output
    skim_vars = {
        "FatJet": {
            **P4,
            "msoftdrop": "Msd",
            "particleNetMD_QCD": "ParticleNetMD_QCD",
            "particleNetMD_Xbb": "ParticleNetMD_Xbb",
            "particleNet_H4qvsQCD": "ParticleNet_Th4q",
            "particleNet_mass": "ParticleNetMass",
        },
        "GenHiggs": P4,
        "other": {"MET_pt": "MET_pt"},
    }

    ak8_jet_selection = {
        "pt": 300.0,
        "eta": 2.4,
        "VVmsd": 50,
        "bbparticleNet_mass": 50,
        "bbFatJetParticleNetMD_Txbb": 0.8,
    }

    jecs = {
        "JES": "JES_jes",
        "JER": "JER",
    }

    def __init__(self, xsecs={}, save_ak15=False, save_systematics=True, inference=True):
        super(bbVVSkimmer, self).__init__()

        self.XSECS = xsecs  # in pb
        self.save_ak15 = save_ak15

        # save systematic variations
        self._systematics = save_systematics

        # run inference
        self._inference = inference

        # for tagger model and preprocessing dict
        self.tagger_resources_path = (
            str(pathlib.Path(__file__).parent.resolve()) + "/tagger_resources/"
        )

        self._accumulator = processor.dict_accumulator({})

        logger.info(
            f"Running skimmer with inference {self._inference} and systematics {self._systematics}"
        )

    def to_pandas(self, events: Dict[str, np.array]):
        """
        Convert our dictionary of numpy arrays into a pandas data frame
        Uses multi-index columns for numpy arrays with >1 dimension
        (e.g. FatJet arrays with two columns)
        """
        return pd.concat(
            [pd.DataFrame(v.reshape(v.shape[0], -1)) for k, v in events.items()],
            axis=1,
            keys=list(events.keys()),
        )

    def dump_table(self, pddf: pd.DataFrame, fname: str, odir_str: str = None) -> None:
        """
        Saves pandas dataframe events to './outparquet'
        """
        import pyarrow.parquet as pq
        import pyarrow as pa

        local_dir = os.path.abspath(os.path.join(".", "outparquet"))
        if odir_str:
            local_dir += odir_str
        os.system(f"mkdir -p {local_dir}")

        # need to write with pyarrow as pd.to_parquet doesn't support different types in
        # multi-index column names
        table = pa.Table.from_pandas(pddf)
        pq.write_table(table, f"{local_dir}/{fname}")

    @property
    def accumulator(self):
        return self._accumulator

    def process(self, events: ak.Array):
        """Runs event processor for different types of jets"""

        year = events.metadata["dataset"].split("_")[0]
        year_nosuffix = year.replace("APV", "")
        dataset = "_".join(events.metadata["dataset"].split("_")[1:])

        isData = "JetHT" in dataset
        isQCD = "QCD" in dataset
        isSignal = "GluGluToHHTobbVV" in dataset

        if isSignal:
            gen_weights = np.sign(events["genWeight"])  # only signs for HH
        elif not isData:
            gen_weights = events["genWeight"].to_numpy()

        n_events = len(events) if isData else np.sum(gen_weights)
        selection = PackedSelection()
        weights = Weights(len(events), storeIndividual=True)

        cutflow = OrderedDict()
        cutflow["all"] = n_events

        selection_args = (selection, cutflow, isData, gen_weights)

        num_jets = 2 if not dataset == "GluGluHToWWTo4q_M-125" else 1
        fatjets, jec_shifted_vars = get_jec_jets(events, year, isData, self.jecs)

        # sorting jets by TXbb score
        fatjets["Txbb"] = fatjets.particleNetMD_Xbb / (
            fatjets.particleNetMD_QCD + fatjets.particleNetMD_Xbb
        )
        fatjets = fatjets[ak.argsort(fatjets.Txbb, ascending=False)]

        # change to year with suffix after updated JMS/R values
        jmsr_shifted_vars = get_jmsr(fatjets, num_jets, year_nosuffix, isData)

        skimmed_events = {}

        #########################
        # Save / derive variables
        #########################

        # gen vars - saving HH, bb, VV, and 4q 4-vectors + Higgs children information
        for d in gen_selection_dict:
            if d in dataset:
                vars_dict, (genbb, genq) = gen_selection_dict[d](
                    events, fatjets, selection, cutflow, gen_weights, P4
                )
                skimmed_events = {**skimmed_events, **vars_dict}

        # FatJet vars

        ak8FatJetVars = {
            f"ak8FatJet{key}": pad_val(fatjets[var], num_jets, axis=1)
            for (var, key) in self.skim_vars["FatJet"].items()
        }

        # JEC vars

        for var in ["pt"]:
            key = self.skim_vars["FatJet"][var]
            for shift, vals in jec_shifted_vars[var].items():
                if shift != "":
                    ak8FatJetVars[f"ak8FatJet{key}_{shift}"] = pad_val(vals, num_jets, axis=1)

        # JMSR vars

        for var in ["msoftdrop", "particleNet_mass"]:
            key = self.skim_vars["FatJet"][var]
            for shift, vals in jmsr_shifted_vars[var].items():
                # overwrite saved vars with corrected ones
                label = "" if shift == "" else "_" + shift
                ak8FatJetVars[f"ak8FatJet{key}{label}"] = vals

        # particlenet xbb vs qcd

        ak8FatJetVars["ak8FatJetParticleNetMD_Txbb"] = pad_val(fatjets["Txbb"], num_jets, axis=1)

        # dijet variables

        dijetVars = {}

        for shift in jec_shifted_vars["pt"]:
            label = "" if shift == "" else "_" + shift
            dijetVars = {**dijetVars, **self.getDijetVars(ak8FatJetVars, pt_shift=label)}

        for shift in jmsr_shifted_vars["msoftdrop"]:
            if shift != "":
                label = "_" + shift
                dijetVars = {
                    **dijetVars,
                    **self.getDijetVars(ak8FatJetVars, mass_shift=label),
                }

        otherVars = {
            key: events[var.split("_")[0]]["_".join(var.split("_")[1:])].to_numpy()
            for (var, key) in self.skim_vars["other"].items()
        }

        skimmed_events = {**skimmed_events, **ak8FatJetVars, **dijetVars, **otherVars}

        ######################
        # Selection
        ######################

        # OR-ing HLT triggers
        if isData:
            HLT_triggered = np.any(
                np.array(
                    [
                        events.HLT[trigger]
                        for trigger in self.HLTs[year]
                        if trigger in events.HLT.fields
                    ]
                ),
                axis=0,
            )
            add_selection("trigger", HLT_triggered, *selection_args)

        # pt, eta cuts: check if jet passes pT cut in any of the JEC variations
        cuts = []

        for pts in jec_shifted_vars["pt"].values():
            cut = np.prod(
                pad_val(
                    (pts > self.ak8_jet_selection["pt"])
                    * (np.abs(fatjets.eta) < self.ak8_jet_selection["eta"]),
                    num_jets,
                    False,
                    axis=1,
                ),
                axis=1,
            )
            cuts.append(cut)

        add_selection("ak8_pt_eta", np.any(cuts, axis=0), *selection_args)

        # mass cuts: check if jet passes mass cut in any of the JMS/R variations
        cuts = []

        for shift in jmsr_shifted_vars["msoftdrop"]:
            msds = jmsr_shifted_vars["msoftdrop"][shift]
            pnetms = jmsr_shifted_vars["particleNet_mass"][shift]

            cut = (msds[:, 1] >= self.ak8_jet_selection["VVmsd"]) * (
                pnetms[:, 0] >= self.ak8_jet_selection["bbparticleNet_mass"]
            )
            cuts.append(cut)

        add_selection("ak8_mass", np.any(cuts, axis=0), *selection_args)

        # Txbb pre-selection cut

        txbb_cut = (
            ak8FatJetVars["ak8FatJetParticleNetMD_Txbb"][:, 0]
            >= self.ak8_jet_selection["bbFatJetParticleNetMD_Txbb"]
        )
        add_selection("ak8bb_txbb", txbb_cut, *selection_args)

        #########################
        # Veto variables
        #########################

        electrons, muons = events.Electron, events.Muon

        # selection from https://github.com/cmantill/boostedhiggs/blob/e7dc206de17fd108a5e1abcb7d76a52ccb636599/boostedhiggs/hwwprocessor.py#L185-L224

        good_muons = (
            (muons.pt > 30)
            & (np.abs(muons.eta) < 2.4)
            & (np.abs(muons.dz) < 0.1)
            & (np.abs(muons.dxy) < 0.05)
            & (muons.sip3d <= 4.0)
            & muons.mediumId
        )
        n_good_muons = ak.sum(good_muons, axis=1)

        good_electrons = (
            (electrons.pt > 38)
            & (np.abs(electrons.eta) < 2.4)
            & ((np.abs(electrons.eta) < 1.44) | (np.abs(electrons.eta) > 1.57))
            & (np.abs(electrons.dz) < 0.1)
            & (np.abs(electrons.dxy) < 0.05)
            & (electrons.sip3d <= 4.0)
            & (electrons.mvaFall17V2noIso_WP90)
        )
        n_good_electrons = ak.sum(good_electrons, axis=1)

        goodjets = (
            (events.Jet.pt > 30)
            & (abs(events.Jet.eta) < 5.0)
            & events.Jet.isTight
            & (events.Jet.puId > 0)
            & (events.Jet.btagDeepB > btagWPs[year])
        )
        n_good_jets = ak.sum(goodjets, axis=1)

        skimmed_events["nGoodMuons"] = n_good_muons.to_numpy()
        skimmed_events["nGoodElectrons"] = n_good_electrons.to_numpy()
        skimmed_events["nGoodJets"] = n_good_jets.to_numpy()

<<<<<<< HEAD
        otherVars = {
            key: events[var.split("_")[0]]["_".join(var.split("_")[1:])].to_numpy()
            for (var, key) in self.skim_vars["other"].items()
        }

        # 2018 HEM cleaning
        if year == "2018":
            skimmed_events["hemCleaning"] = hem_cleaning = (events.run >= 319077 & ak.any(
                (
                    (events.Jet.pt > 30.0)
                    & (events.Jet.eta > -3.2)
                    & (events.Jet.eta < -1.3)
                    & (events.Jet.phi > -1.57)
                    & (events.Jet.phi < -0.87)
                ),
                -1,
            ) | ((events.MET.phi > -1.62) & (events.MET.pt < 470.0) & (events.MET.phi < -0.62))).to_numpy()

        skimmed_events = {**skimmed_events, **ak8FatJetVars, **otherVars, **dijetVars}

=======
>>>>>>> d05e52ff
        ######################
        # Weights
        ######################

        if isData:
            skimmed_events["weight"] = np.ones(n_events)
        else:
            weights.add("genweight", gen_weights)

            add_pileup_weight(weights, year, events.Pileup.nPU.to_numpy())
            add_VJets_kFactors(weights, events.GenPart, dataset)

            if "GluGluToHHTobbVV" in dataset or "WJets" in dataset or "ZJets" in dataset:
                add_ps_weight(weights, events.PSWeight)

            if "GluGluToHHTobbVV" in dataset:
                if "LHEPdfWeight" in events.fields:
                    add_pdf_weight(weights, events.LHEPdfWeight)
                else:
                    add_pdf_weight(weights, [])
                if "LHEScaleWeight" in events.fields:
                    add_scalevar_7pt(weights, events.LHEScaleWeight)
                else:
                    add_scalevar_7pt(weights, [])

            if year in ("2016APV", "2016", "2017"):
                weights.add(
                    "L1EcalPrefiring",
                    events.L1PreFiringWeight.Nom,
                    events.L1PreFiringWeight.Up,
                    events.L1PreFiringWeight.Dn,
                )

            # TODO: trigger SFs here once calculated properly

            systematics = [""]

            if self._systematics:
                systematics += list(weights.variations)

            # TODO: need to be careful about the sum of gen weights used for the LHE/QCDScale uncertainties
            logger.debug("weights ", weights._weights.keys())
            for systematic in systematics:
                if systematic in weights.variations:
                    weight = weights.weight(modifier=systematic)
                    weight_name = f"weight_{systematic}"
                else:
                    weight = weights.weight()
                    weight_name = "weight"

                # this still needs to be normalized with the acceptance of the pre-selection (done in post processing)
                if dataset in self.XSECS:
                    skimmed_events[weight_name] = (
                        self.XSECS[dataset]
                        * self.LUMI[year]
                        * weight  # includes genWeight (or signed genWeight)
                    )
                else:
                    logger.warning("Weight not normalized to cross section")
                    skimmed_events[weight_name] = weight

        # apply selections
        sel_all = selection.all(*selection.names)

        skimmed_events = {key: value[sel_all] for (key, value) in skimmed_events.items()}

        ################
        # Lund plane SFs
        ################

        if isSignal:
            genbb = genbb[sel_all]
            genq = genq[sel_all]

            sf_dicts = []

            for i in range(num_jets):
                bb_select = skimmed_events["ak8FatJetHbb"][:, i].astype(bool)
                VV_select = skimmed_events["ak8FatJetHVV"][:, i].astype(bool)

                # selectors for Hbb jets and HVV jets with 2, 3, or 4 prongs separately
                selectors = {
                    # name: (selector, gen quarks, num prongs)
                    "bb": (bb_select, genbb, 2),
                    **{
                        f"VV{k}q": (
                            VV_select * (skimmed_events["ak8FatJetHVVNumProngs"] == k),
                            genq,
                            k,
                        )
                        for k in range(2, 4 + 1)
                    },
                }

                selected_sfs = {}

                for key, (selector, gen_quarks, num_prongs) in selectors.items():
                    if np.sum(selector) > 0:
                        selected_sfs[key] = get_lund_SFs(
                            events[sel_all][selector],
                            i,
                            num_prongs,
                            gen_quarks[selector],
                            trunc_gauss=False,
                            lnN=True,
                        )

                sf_dict = {}

                # collect all the scale factors, fill in 0s for unmatched jets
                for key, val in selected_sfs["bb"].items():
                    arr = np.ones((np.sum(sel_all), val.shape[1]))

                    for select_key, (selector, _, _) in selectors.items():
                        if np.sum(selector) > 0:
                            arr[selector] = selected_sfs[select_key][key]

                    sf_dict[key] = arr

                sf_dicts.append(sf_dict)

            sf_dicts = concatenate_dicts(sf_dicts)

            skimmed_events = {**skimmed_events, **sf_dicts}

        ######################
        # HWW Tagger Inference
        ######################

        if self._inference:
            # apply HWW4q tagger
            pnet_vars = {}
            pnet_vars = runInferenceTriton(
                self.tagger_resources_path,
                events[sel_all],
                ak15=False,
                all_outputs=False,
            )
            skimmed_events = {
                **skimmed_events,
                **{key: value for (key, value) in pnet_vars.items()},
            }

        if len(skimmed_events["weight"]):
            df = self.to_pandas(skimmed_events)
            fname = (
                events.behavior["__events_factory__"]._partition_key.replace("/", "_") + ".parquet"
            )
            self.dump_table(df, fname)

        return {year: {dataset: {"nevents": n_events, "cutflow": cutflow}}}

    def postprocess(self, accumulator):
        return accumulator

    def getDijetVars(self, ak8FatJetVars: Dict, pt_shift: str = None, mass_shift: str = None):
        """Calculates Dijet variables for given pt / mass JEC / JMS/R variation"""
        dijetVars = {}

        ptlabel = pt_shift if pt_shift is not None else ""
        mlabel = mass_shift if mass_shift is not None else ""
        bbJet = vector.array(
            {
                "pt": ak8FatJetVars[f"ak8FatJetPt{ptlabel}"][:, 0],
                "phi": ak8FatJetVars["ak8FatJetPhi"][:, 0],
                "eta": ak8FatJetVars["ak8FatJetEta"][:, 0],
                "M": ak8FatJetVars[f"ak8FatJetParticleNetMass{mlabel}"][:, 0],
            }
        )

        VVJet = vector.array(
            {
                "pt": ak8FatJetVars[f"ak8FatJetPt{ptlabel}"][:, 1],
                "phi": ak8FatJetVars["ak8FatJetPhi"][:, 1],
                "eta": ak8FatJetVars["ak8FatJetEta"][:, 1],
                "M": ak8FatJetVars[f"ak8FatJetMsd{mlabel}"][:, 1],
            }
        )

        Dijet = bbJet + VVJet

        shift = ptlabel + mlabel

        dijetVars[f"DijetPt{shift}"] = Dijet.pt
        dijetVars[f"DijetMass{shift}"] = Dijet.M
        dijetVars[f"DijetEta{shift}"] = Dijet.eta

        dijetVars[f"bbFatJetPtOverDijetPt{shift}"] = bbJet.pt / Dijet.pt
        dijetVars[f"VVFatJetPtOverDijetPt{shift}"] = VVJet.pt / Dijet.pt
        dijetVars[f"VVFatJetPtOverbbFatJetPt{shift}"] = VVJet.pt / bbJet.pt

        return dijetVars<|MERGE_RESOLUTION|>--- conflicted
+++ resolved
@@ -422,7 +422,6 @@
         skimmed_events["nGoodElectrons"] = n_good_electrons.to_numpy()
         skimmed_events["nGoodJets"] = n_good_jets.to_numpy()
 
-<<<<<<< HEAD
         otherVars = {
             key: events[var.split("_")[0]]["_".join(var.split("_")[1:])].to_numpy()
             for (var, key) in self.skim_vars["other"].items()
@@ -443,8 +442,6 @@
 
         skimmed_events = {**skimmed_events, **ak8FatJetVars, **otherVars, **dijetVars}
 
-=======
->>>>>>> d05e52ff
         ######################
         # Weights
         ######################
