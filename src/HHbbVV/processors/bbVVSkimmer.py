"""
Skimmer for bbVV analysis.
Author(s): Raghav Kansal, Cristina Suarez
"""

import numpy as np
import awkward as ak
import pandas as pd

from coffea import processor
from coffea.analysis_tools import Weights, PackedSelection
import vector

import pathlib
import pickle
import gzip
import os

from typing import Dict
from collections import OrderedDict

from .GenSelection import gen_selection_HHbbVV, gen_selection_HH4V, gen_selection_HYbbVV, G_PDGID
from .TaggerInference import runInferenceTriton
from .utils import pad_val, add_selection, concatenate_dicts, select_dicts, P4
from .corrections import (
    add_pileup_weight,
    add_VJets_kFactors,
    add_top_pt_weight,
    add_ps_weight,
    add_pdf_weight,
    add_scalevar_7pt,
    add_trig_effs,
    get_jec_key,
    get_jec_jets,
    get_jmsr,
    get_lund_SFs,
)
from .common import LUMI, HLTs, btagWPs, jec_shifts, jmsr_shifts
from . import common


# mapping samples to the appropriate function for doing gen-level selections
gen_selection_dict = {
    "HTo2bYTo2W": gen_selection_HYbbVV,
    "XToYHTo2W2BTo4Q2B": gen_selection_HYbbVV,
    "GluGluToHHTobbVV_node_cHHH": gen_selection_HHbbVV,
    "VBF_HHTobbVV": gen_selection_HHbbVV,
    "jhu_HHbbWW": gen_selection_HHbbVV,
    "GluGluToBulkGravitonToHHTo4W_JHUGen": gen_selection_HH4V,
    "GluGluToHHTo4V_node_cHHH1": gen_selection_HH4V,
    "GluGluHToWWTo4q_M-125": gen_selection_HH4V,
}


import logging

logger = logging.getLogger(__name__)
logger.setLevel(logging.INFO)


class bbVVSkimmer(processor.ProcessorABC):
    """
    Skims nanoaod files, saving selected branches and events passing preselection cuts
    (and triggers for data), for preliminary cut-based analysis and BDT studies.

    Args:
        xsecs (dict, optional): sample cross sections,
          if sample not included no lumi and xsec will not be applied to weights
        save_ak15 (bool, optional): save ak15 jets as well, for HVV candidate
    """

    # key is name in nano files, value will be the name in the skimmed output
    skim_vars = {
        "FatJet": {
            **P4,
            "msoftdrop": "Msd",
            "particleNetMD_QCD": "ParticleNetMD_QCD",
            "particleNetMD_Xbb": "ParticleNetMD_Xbb",
            "particleNet_H4qvsQCD": "ParticleNet_Th4q",
            "particleNet_mass": "ParticleNetMass",
        },
        "GenHiggs": P4,
        "other": {"MET_pt": "MET_pt"},
    }

    preselection = {
        "pt": 300.0,
        "eta": 2.4,
        "VVmsd": 50,
        "VVparticleNet_mass": [50, 250],
        "bbparticleNet_mass": [92.5, 162.5],
        "bbFatJetParticleNetMD_Txbb": 0.8,
        "DijetMass": 800,  # TODO
        # "nGoodElectrons": 0,
    }

    jecs = common.jecs

    # only the branches necessary for templates and post processing
    min_branches = [
        "ak8FatJetPt",
        "ak8FatJetMsd",
        "ak8FatJetParticleNetMass",
        "DijetMass",
        "ak8FatJetHbb",
        "ak8FatJetHVV",
        "ak8FatJetHVVNumProngs",
        "ak8FatJetParticleNetMD_Txbb",
        "VVFatJetParTMD_THWWvsT",
    ]

    for shift in jec_shifts:
        min_branches.append(f"ak8FatJetPt_{shift}")
        min_branches.append(f"DijetMass_{shift}")

    for shift in jmsr_shifts:
        min_branches.append(f"ak8FatJetParticleNetMass_{shift}")
        min_branches.append(f"DijetMass_{shift}")

    def __init__(
        self, xsecs={}, save_ak15=False, save_systematics=True, inference=True, save_all=True
    ):
        super(bbVVSkimmer, self).__init__()

        self.XSECS = xsecs  # in pb
        self.save_ak15 = save_ak15

        # save systematic variations
        self._systematics = save_systematics

        # run inference
        self._inference = inference

        # save all branches or only necessary ones
        self._save_all = save_all

        # for tagger model and preprocessing dict
        self.tagger_resources_path = (
            str(pathlib.Path(__file__).parent.resolve()) + "/tagger_resources/"
        )

        self._accumulator = processor.dict_accumulator({})

        logger.info(
            f"Running skimmer with inference {self._inference} and systematics {self._systematics} and save all {self._save_all}"
        )

    def to_pandas(self, events: Dict[str, np.array]):
        """
        Convert our dictionary of numpy arrays into a pandas data frame
        Uses multi-index columns for numpy arrays with >1 dimension
        (e.g. FatJet arrays with two columns)
        """
        return pd.concat(
            # [pd.DataFrame(v.reshape(v.shape[0], -1)) for k, v in events.items()],
            [pd.DataFrame(v) for k, v in events.items()],
            axis=1,
            keys=list(events.keys()),
        )

    def dump_table(self, pddf: pd.DataFrame, fname: str, odir_str: str = None) -> None:
        """
        Saves pandas dataframe events to './outparquet'
        """
        import pyarrow.parquet as pq
        import pyarrow as pa

        local_dir = os.path.abspath(os.path.join(".", "outparquet"))
        if odir_str:
            local_dir += odir_str
        os.system(f"mkdir -p {local_dir}")

        # need to write with pyarrow as pd.to_parquet doesn't support different types in
        # multi-index column names
        table = pa.Table.from_pandas(pddf)
        pq.write_table(table, f"{local_dir}/{fname}")

    @property
    def accumulator(self):
        return self._accumulator

    def process(self, events: ak.Array):
        """Runs event processor for different types of jets"""

        year = events.metadata["dataset"].split("_")[0]
        year_nosuffix = year.replace("APV", "")
        dataset = "_".join(events.metadata["dataset"].split("_")[1:])

        isData = "JetHT" in dataset
        isQCD = "QCD" in dataset
        isVBFSearch = True
        isSignal = (
            "GluGluToHHTobbVV" in dataset
            or "XToYHTo2W2BTo4Q2B" in dataset
            or "VBF_HHTobbVV" in dataset
        )

        if isSignal:
            # only signs for HH
            # TODO: check if this is also the case for HY
            gen_weights = np.sign(events["genWeight"])
        elif not isData:
            gen_weights = events["genWeight"].to_numpy()
        else:
            gen_weights = None

        n_events = len(events) if isData else np.sum(gen_weights)
        selection = PackedSelection()
        weights = Weights(len(events), storeIndividual=True)

        cutflow = OrderedDict()
        cutflow["all"] = n_events

        selection_args = (selection, cutflow, isData, gen_weights)

        num_jets = 2 if not dataset == "GluGluHToWWTo4q_M-125" else 1
        fatjets, jec_shifted_vars = get_jec_jets(events, year, isData, self.jecs)

        # change to year with suffix after updated JMS/R values
        jmsr_shifted_vars = get_jmsr(fatjets, num_jets, year_nosuffix, isData)

        skimmed_events = {}

        #########################
        # Save / derive variables
        #########################

        # TODO: resonant selection gets rid of events where Ws decay into Ws first
        # gen vars - saving HH, bb, VV, and 4q 4-vectors + Higgs children information
        for d in gen_selection_dict:
            if d in dataset:
                vars_dict, (genbb, genq) = gen_selection_dict[d](
                    events, fatjets, selection, cutflow, gen_weights, P4
                )
                skimmed_events = {**skimmed_events, **vars_dict}

        # FatJet vars

        ak8FatJetVars = {
            f"ak8FatJet{key}": pad_val(fatjets[var], num_jets, axis=1)
            for (var, key) in self.skim_vars["FatJet"].items()
        }

        # JEC vars

        for var in ["pt"]:
            key = self.skim_vars["FatJet"][var]
            for shift, vals in jec_shifted_vars[var].items():
                if shift != "":
                    ak8FatJetVars[f"ak8FatJet{key}_{shift}"] = pad_val(vals, num_jets, axis=1)

        # JMSR vars

        for var in ["msoftdrop", "particleNet_mass"]:
            key = self.skim_vars["FatJet"][var]
            for shift, vals in jmsr_shifted_vars[var].items():
                # overwrite saved mass vars with corrected ones
                label = "" if shift == "" else "_" + shift
                ak8FatJetVars[f"ak8FatJet{key}{label}"] = vals

        # particlenet xbb vs qcd

        fatjets["Txbb"] = fatjets.particleNetMD_Xbb / (
            fatjets.particleNetMD_QCD + fatjets.particleNetMD_Xbb
        )

        ak8FatJetVars["ak8FatJetParticleNetMD_Txbb"] = pad_val(
            fatjets["Txbb"],
            num_jets,
            axis=1,
        )

        # bb VV assignment

        bb_mask = (
            ak8FatJetVars["ak8FatJetParticleNetMD_Txbb"][:, 0]
            >= ak8FatJetVars["ak8FatJetParticleNetMD_Txbb"][:, 1]
        )
        bb_mask = np.stack((bb_mask, ~bb_mask)).T

        # dijet variables

        dijetVars = {}

        for shift in jec_shifted_vars["pt"]:
            label = "" if shift == "" else "_" + shift
            dijetVars = {**dijetVars, **self.getDijetVars(ak8FatJetVars, bb_mask, pt_shift=label)}

        for shift in jmsr_shifted_vars["msoftdrop"]:
            if shift != "":
                label = "_" + shift
                dijetVars = {
                    **dijetVars,
                    **self.getDijetVars(ak8FatJetVars, bb_mask, mass_shift=label),
                }

        # VBF ak4 Jet vars (pt, eta, phi, M, nGoodJets)
        if isVBFSearch:
            ak4JetVars = {
                **self.getVBFVars(events, ak8FatJetVars, bb_mask, isGen="VBF_HHTobbVV" in dataset)
            }
            skimmed_events = {**skimmed_events, **ak4JetVars}

        otherVars = {
            key: events[var.split("_")[0]]["_".join(var.split("_")[1:])].to_numpy()
            for (var, key) in self.skim_vars["other"].items()
        }

        skimmed_events = {**skimmed_events, **ak8FatJetVars, **dijetVars, **otherVars}

        ######################
        # Selection
        ######################

        # OR-ing HLT triggers
        if isData:
            for trigger in HLTs[year_nosuffix]:
                if trigger not in events.HLT.fields:
                    logger.warning(f"Missing HLT {trigger}!")

            HLT_triggered = np.any(
                np.array(
                    [
                        events.HLT[trigger]
                        for trigger in HLTs[year_nosuffix]
                        if trigger in events.HLT.fields
                    ]
                ),
                axis=0,
            )
            add_selection("trigger", HLT_triggered, *selection_args)

        # pt, eta cuts: check if jet passes pT cut in any of the JEC variations
        cuts = []

        for pts in jec_shifted_vars["pt"].values():
            cut = np.prod(
                pad_val(
                    (pts > self.preselection["pt"])
                    * (np.abs(fatjets.eta) < self.preselection["eta"]),
                    num_jets,
                    False,
                    axis=1,
                ),
                axis=1,
            )
            cuts.append(cut)

        add_selection("ak8_pt_eta", np.any(cuts, axis=0), *selection_args)

        # mass cuts: check if jet passes mass cut in any of the JMS/R variations
        cuts = []

        for shift in jmsr_shifted_vars["msoftdrop"]:
            msds = jmsr_shifted_vars["msoftdrop"][shift]
            pnetms = jmsr_shifted_vars["particleNet_mass"][shift]

            if self._save_all:
                cut = (
                    (pnetms[~bb_mask] >= self.preselection["VVparticleNet_mass"][0])
                    + (msds[~bb_mask] >= self.preselection["VVparticleNet_mass"][0])
                ) * (pnetms[bb_mask] >= 50)
            else:
                cut = (
                    (pnetms[~bb_mask] >= self.preselection["VVparticleNet_mass"][0])
                    * (pnetms[~bb_mask] < self.preselection["VVparticleNet_mass"][1])
                    * (pnetms[bb_mask] >= self.preselection["bbparticleNet_mass"][0])
                    * (pnetms[bb_mask] < self.preselection["bbparticleNet_mass"][1])
                )

            cuts.append(cut)

        add_selection("ak8_mass", np.any(cuts, axis=0), *selection_args)

        # TODO: dijet mass: check if dijet mass cut passes in any of the JEC or JMC variations

        # Txbb pre-selection cut

        txbb_cut = (
            ak8FatJetVars["ak8FatJetParticleNetMD_Txbb"][bb_mask]
            >= self.preselection["bbFatJetParticleNetMD_Txbb"]
        )
        add_selection("ak8bb_txbb", txbb_cut, *selection_args)

        # 2018 HEM cleaning
        # https://indico.cern.ch/event/1249623/contributions/5250491/attachments/2594272/4477699/HWW_0228_Draft.pdf
        if year == "2018":
            hem_cleaning = (
                ((events.run >= 319077) & isData)  # if data check if in Runs C or D
                # else for MC randomly cut based on lumi fraction of C&D
                | ((np.random.rand(len(events)) < 0.632) & ~isData)
            ) & (
                ak.any(
                    (
                        (events.Jet.pt > 30.0)
                        & (events.Jet.eta > -3.2)
                        & (events.Jet.eta < -1.3)
                        & (events.Jet.phi > -1.57)
                        & (events.Jet.phi < -0.87)
                    ),
                    -1,
                )
                | ((events.MET.phi > -1.62) & (events.MET.pt < 470.0) & (events.MET.phi < -0.62))
            )

            add_selection("hem_cleaning", ~hem_cleaning, *selection_args)

        # remove weird jets which have <4 particles (due to photon scattering?)
        pfcands_sel = []

        for i in range(num_jets):
            ak8_pfcands = events.FatJetPFCands
            ak8_pfcands = ak8_pfcands[ak8_pfcands.jetIdx == i]
            pfcands = events.PFCands[ak8_pfcands.pFCandsIdx]
            pfcands_sel.append(ak.count(pfcands.pdgId, axis=1) < 4)

        add_selection("photon_jets", ~np.sum(pfcands_sel, axis=0).astype(bool), *selection_args)

        #########################
        # Veto variables
        #########################

        electrons, muons = events.Electron, events.Muon

        # selection from https://github.com/cmantill/boostedhiggs/blob/e7dc206de17fd108a5e1abcb7d76a52ccb636599/boostedhiggs/hwwprocessor.py#L185-L224

        good_muons = (
            (muons.pt > 30)
            & (np.abs(muons.eta) < 2.4)
            & (np.abs(muons.dz) < 0.1)
            & (np.abs(muons.dxy) < 0.05)
            & (muons.sip3d <= 4.0)
            & muons.mediumId
        )
        n_good_muons = ak.sum(good_muons, axis=1)

        good_electrons = (
            (electrons.pt > 38)
            & (np.abs(electrons.eta) < 2.4)
            & ((np.abs(electrons.eta) < 1.44) | (np.abs(electrons.eta) > 1.57))
            & (np.abs(electrons.dz) < 0.1)
            & (np.abs(electrons.dxy) < 0.05)
            & (electrons.sip3d <= 4.0)
            & (electrons.mvaFall17V2noIso_WP90)
        )
        n_good_electrons = ak.sum(good_electrons, axis=1)

        bbjet = ak.pad_none(fatjets[ak.argsort(fatjets.Txbb, ascending=False)], 1, axis=1)[:, 0]

        goodjets = (
            (events.Jet.pt > 30)
            & (np.abs(events.Jet.eta) < 5.0)
            & events.Jet.isTight
            & (events.Jet.puId > 0)
            & (events.Jet.btagDeepFlavB > btagWPs["deepJet"][year]["M"])
            & (np.abs(events.Jet.delta_r(bbjet)) > 0.8)
        )
        n_good_jets = ak.sum(goodjets, axis=1)

        skimmed_events["nGoodMuons"] = n_good_muons.to_numpy()
        skimmed_events["nGoodElectrons"] = n_good_electrons.to_numpy()
        skimmed_events["nGoodJets"] = n_good_jets.to_numpy()

        ######################
        # Remove branches
        ######################

        # if not saving all, save only necessary branches
        if not self._save_all:
            skimmed_events = {
                key: val for key, val in skimmed_events.items() if key in self.min_branches
            }

        ######################
        # Weights
        ######################

        if isData:
            skimmed_events["weight"] = np.ones(n_events)
        else:
            weights.add("genweight", gen_weights)

            add_pileup_weight(weights, year, events.Pileup.nPU.to_numpy())
            add_VJets_kFactors(weights, events.GenPart, dataset)

            # if dataset.startswith("TTTo"):
            #     # TODO: need to add uncertainties and rescale yields (?)
            #     add_top_pt_weight(weights, events)

            # TODO: figure out which of these apply to VBF, single Higgs, ttbar etc.

            if "GluGluToHHTobbVV" in dataset or "WJets" in dataset or "ZJets" in dataset:
                add_ps_weight(weights, events.PSWeight)

            if "GluGluToHHTobbVV" in dataset:
                if "LHEPdfWeight" in events.fields:
                    add_pdf_weight(weights, events.LHEPdfWeight)
                else:
                    add_pdf_weight(weights, [])
                if "LHEScaleWeight" in events.fields:
                    add_scalevar_7pt(weights, events.LHEScaleWeight)
                else:
                    add_scalevar_7pt(weights, [])

            if year in ("2016APV", "2016", "2017"):
                weights.add(
                    "L1EcalPrefiring",
                    events.L1PreFiringWeight.Nom,
                    events.L1PreFiringWeight.Up,
                    events.L1PreFiringWeight.Dn,
                )

            if not self._save_all:
                add_trig_effs(weights, fatjets, year, num_jets)

            # xsec and luminosity and normalization
            # this still needs to be normalized with the acceptance of the pre-selection (done in post processing)
            if dataset in self.XSECS or "XToYHTo2W2BTo4Q2B" in dataset:
                # 1 fb xsec for now for resonant signal
                xsec = self.XSECS[dataset] if dataset in self.XSECS else 1e-3  # in pb

                weight_norm = xsec * LUMI[year]
            else:
                logger.warning("Weight not normalized to cross section")
                weight_norm = 1

            if self._save_all:
                systematics = [""]
            else:
                systematics = ["", "notrigeffs"]

            if self._systematics:
                systematics += list(weights.variations)

            # TODO: need to be careful about the sum of gen weights used for the LHE/QCDScale uncertainties
            logger.debug("weights ", weights._weights.keys())
            for systematic in systematics:
                if systematic in weights.variations:
                    weight = weights.weight(modifier=systematic)
                    weight_name = f"weight_{systematic}"
                elif systematic == "":
                    weight = weights.weight()
                    weight_name = "weight"
                elif systematic == "notrigeffs":
                    weight = weights.partial_weight(exclude=["trig_effs"])
                    weight_name = "weight_noTrigEffs"

                # includes genWeight (or signed genWeight)
                skimmed_events[weight_name] = weight * weight_norm

                if systematic == "":
                    # to check in postprocessing for xsec & lumi normalisation
                    skimmed_events["weight_noxsec"] = weight

        # reshape and apply selections
        sel_all = selection.all(*selection.names)

        skimmed_events = {
            key: value.reshape(len(skimmed_events["weight"]), -1)[sel_all]
            for (key, value) in skimmed_events.items()
        }

        bb_mask = bb_mask[sel_all]

        ################
        # Lund plane SFs
        ################

        if isSignal:
            # TODO: remember to add new LP variables
            items = [
                ("lp_sf_lnN", 101),
                ("lp_sf_sys_down", 1),
                ("lp_sf_sys_up", 1),
                ("lp_sf_double_matched_event", 1),
                ("lp_sf_unmatched_quarks", 1),
                ("lp_sf_num_sjpt_gt350", 1),
            ]

            if len(skimmed_events["weight"]):
                genbb = genbb[sel_all]
                genq = genq[sel_all]

                sf_dicts = []
                lp_num_jets = num_jets if self._save_all else 1

                for i in range(lp_num_jets):
                    if self._save_all:
                        bb_select = skimmed_events["ak8FatJetHbb"][:, i].astype(bool)
                        VV_select = skimmed_events["ak8FatJetHVV"][:, i].astype(bool)
                    else:
                        # only do VV jets
                        bb_select = np.zeros(len(skimmed_events["ak8FatJetHbb"])).astype(bool)
                        # exactly 1 jet is matched (otherwise those SFs are ignored in post-processing anyway)
                        VV_select = np.sum(skimmed_events["ak8FatJetHVV"], axis=1) == 1

                    # selectors for Hbb jets and HVV jets with 2, 3, or 4 prongs separately
                    selectors = {
                        # name: (selector, gen quarks, num prongs)
                        "bb": (bb_select, genbb, 2),
                        **{
                            f"VV{k}q": (
                                VV_select
                                * (skimmed_events["ak8FatJetHVVNumProngs"].squeeze() == k),
                                genq,
                                k,
                            )
                            for k in range(2, 4 + 1)
                        },
                    }

                    selected_sfs = {}

                    for key, (selector, gen_quarks, num_prongs) in selectors.items():
                        if np.sum(selector) > 0:
                            sel_events = events[sel_all][selector]
                            selected_sfs[key] = get_lund_SFs(
                                sel_events,
                                i
                                if self._save_all
                                else skimmed_events["ak8FatJetHVV"][selector][:, 1],
                                num_prongs,
                                gen_quarks[selector],
                                trunc_gauss=False,
                                lnN=True,
                            )

                    sf_dict = {}

                    # collect all the scale factors, fill in 1s for unmatched jets
                    for key, shape in items:
                        arr = np.ones((np.sum(sel_all), shape))

                        for select_key, (selector, _, _) in selectors.items():
                            if np.sum(selector) > 0:
                                arr[selector] = selected_sfs[select_key][key]

                        sf_dict[key] = arr

                    sf_dicts.append(sf_dict)

                sf_dicts = concatenate_dicts(sf_dicts)

            else:
                print("No signal events selected")
                sf_dicts = {}
                for key, shape in items:
                    arr = np.ones((np.sum(sel_all), shape))
                    sf_dicts[key] = arr

            skimmed_events = {**skimmed_events, **sf_dicts}

        ######################
        # HWW Tagger Inference
        ######################

        # TODO: only need to run inference for the WW candidate jet
        if self._inference:
            # apply HWW4q tagger
            pnet_vars = {}
            if self._save_all:
                # run on both jets
                pnet_vars = runInferenceTriton(
                    self.tagger_resources_path,
                    events[sel_all],
                    ak15=False,
                    all_outputs=False,
                )
                skimmed_events = {**skimmed_events, **pnet_vars}
            else:
                # run only on VV candidate jet
                pnet_vars = runInferenceTriton(
                    self.tagger_resources_path,
                    events[sel_all],
                    num_jets=1,
                    in_jet_idx=bb_mask[:, 0].astype(int),
                    ak15=False,
                    all_outputs=False,
                    jet_label="VV",
                )
                skimmed_events = {
                    **skimmed_events,
                    **{key: val for (key, val) in pnet_vars.items() if key in self.min_branches},
                }

        df = self.to_pandas(skimmed_events)
        fname = events.behavior["__events_factory__"]._partition_key.replace("/", "_") + ".parquet"
        self.dump_table(df, fname)

        return {year: {dataset: {"nevents": n_events, "cutflow": cutflow}}}

    def postprocess(self, accumulator):
        return accumulator

    def getVBFVars(
        self,
        events: ak.Array,
        ak8FatJetVars: Dict,
        bb_mask: np.ndarray,
        isGen: bool = False,
        skim_vars: dict = None,
        pt_shift: str = None,
        mass_shift: str = None,
    ) -> Dict:
        """
        Computes selections on VBF jet candidates based on B2G-22-003.
        Sorts jets by pt after applying base cuts and fatjet exclusion.
        Stores nGoodVBFJets, an int list encoding cuts, and kinematic variables of VBF jet candidates.

        TODO:
            - Implement the use of pt_shift, mass_shift, skim_vars.
            - Study selection parameters that provide the best sensitivity.
            - Decide best way to compute vbf variables (vector or by hand)

        Args:
            events (ak.Array): Event array.
            ak8FatJetVars (Dict): AK8 Fat Jet variables.
            bb_mask (np.ndarray): BB mask array.
            isGen (bool, optional): Flag for generation-level. Defaults to False.
            skim_vars (dict, optional): Skim variables. Defaults to None.
            pt_shift (str, optional): PT shift. Defaults to None.
            mass_shift (str, optional): Mass shift. Defaults to None.

        Returns:
            Dict: VBF variables dictionary.

        """
        vbfVars = {}
        jets = events.Jet

        # AK4 jets definition: 5.4 B2G-22-003
        ak4_jet_mask = (
            (jets.pt > 25)
            & (np.abs(jets.eta) < 4.7)
            & (jets.jetId != 1)
            & ((jets.pt > 50) | ((jets.puId == 6) | (jets.puId == 7)))
        )

        # VBF selections: 7.1.4 B2G-22-003

        # Mask for electron/muon overlap
        electrons, muons = events.Electron[events.Electron.pt < 5], events.Muon[events.Muon.pt < 7]
        e_pairs = ak.cartesian([jets, electrons], nested=True)
        e_pairs_mask = np.abs(e_pairs.slot0.delta_r(e_pairs.slot1)) < 0.4
        m_pairs = ak.cartesian([jets, muons], nested=True)
        m_pairs_mask = np.abs(m_pairs.slot0.delta_r(m_pairs.slot1)) < 0.4

        electron_muon_overlap_mask = ~(
            ak.any(e_pairs_mask, axis=-1) | ak.any(m_pairs_mask, axis=-1)
        )

        # Fatjet Definition for ∆R calculations: same definition as in getDijetVars() (not included so we can study its effects in the output.)
        ptlabel = pt_shift if pt_shift is not None else ""
        mlabel = mass_shift if mass_shift is not None else ""
        bbJet = vector.array(
            {
                "pt": ak8FatJetVars[f"ak8FatJetPt{ptlabel}"][bb_mask],
                "phi": ak8FatJetVars["ak8FatJetPhi"][bb_mask],
                "eta": ak8FatJetVars["ak8FatJetEta"][bb_mask],
                "M": ak8FatJetVars[f"ak8FatJetParticleNetMass{mlabel}"][bb_mask],
            }
        )

        VVJet = vector.array(
            {
                "pt": ak8FatJetVars[f"ak8FatJetPt{ptlabel}"][~bb_mask],
                "phi": ak8FatJetVars["ak8FatJetPhi"][~bb_mask],
                "eta": ak8FatJetVars["ak8FatJetEta"][~bb_mask],
                "M": ak8FatJetVars[f"ak8FatJetMsd{mlabel}"][~bb_mask],
                # TODO: change this to ParticleNetMass for next run
                # "M": ak8FatJetVars[f"ak8FatJetParticleNetMass{mlabel}"][~bb_mask],
            }
        )

        fatjet_overlap_mask = (np.abs(jets.delta_r(bbJet)) > 1.2) & (
            np.abs(jets.delta_r(VVJet)) > 0.8
        )  # this might not work due to types

        # Apply base masks, sort, and calculate vbf dijet (jj) cuts
        vbfJets_mask = (
            ak4_jet_mask
            & electron_muon_overlap_mask
            & fatjet_overlap_mask
            & (np.abs(jets.eta) > 1.5)
        )
        vbfJets = jets[vbfJets_mask]
<<<<<<< HEAD
        
        vbfJets_sorted_pt = vbfJets[ak.argsort(vbfJets.pt,ascending = False)]
        vbfJets_sorted_pt = ak.pad_none(vbfJets_sorted_pt, 2, clip=True) # this is the only which does not guarantee two guys. in the other sorts, the entries are specifically None.

        # pt sorted eta and dijet mass mask
        vbf1 = vector.array(
                {
                    "pt": ak.flatten(pad_val(vbfJets_sorted_pt[:,0:1].pt, 1, axis=1)),
                    "phi": ak.flatten(pad_val(vbfJets_sorted_pt[:,0:1].phi, 1, axis=1)),
                    "eta": ak.flatten(pad_val(vbfJets_sorted_pt[:,0:1].eta, 1, axis=1)),
                    "M": ak.flatten(pad_val(vbfJets_sorted_pt[:,0:1].mass, 1, axis=1)),
                }
            )

        vbf2 = vector.array(
                {
                    "pt": ak.flatten(pad_val(vbfJets_sorted_pt[:,1:2].pt, 1, axis=1)),
                    "phi": ak.flatten(pad_val(vbfJets_sorted_pt[:,1:2].phi, 1, axis=1)),
                    "eta":ak.flatten(pad_val( vbfJets_sorted_pt[:,1:2].eta, 1, axis=1)),
                    "M": ak.flatten(pad_val(vbfJets_sorted_pt[:,1:2].mass, 1, axis=1)),
                }
            )
        
        jj = vbf1 + vbf2
        
        mass_jj_cut_sorted_pt = jj.mass  > 500 
        eta_jj_cut_sorted_pt = np.abs(vbf1.eta - vbf2.eta)  > 4.0
        
        vbfJets_mask_sorted_pt = vbfJets_mask #* mass_jj_cut_sorted_pt * eta_jj_cut_sorted_pt # uncomment these last two to include dijet cuts
        n_good_vbf_jets_sorted_pt = ak.fill_none(ak.sum(vbfJets_mask_sorted_pt, axis=1),0)
        
        
        # add vbf gen quark info
        if isGen: # add | True when debugging with local files
=======

        vbfJets_sorted_pt = vbfJets[ak.argsort(vbfJets.pt, ascending=False)]
        vbfJets_sorted_pt = ak.pad_none(
            vbfJets_sorted_pt, 2, clip=True
        )  # this is the only which does not guarantee two guys. in the other sorts, the entries are specifically None.

        # pt sorted eta and dijet mass mask
        jj_sorted_pt = vbfJets_sorted_pt[:, 0:1] + vbfJets_sorted_pt[:, 1:2]
        mass_jj_cut_sorted_pt = jj_sorted_pt.mass > 500
        eta_jj_cut_sorted_pt = (
            np.abs(vbfJets_sorted_pt[:, 0:1].eta - vbfJets_sorted_pt[:, 1:2].eta) > 4.0
        )

        vbfJets_mask_sorted_pt = vbfJets_mask * mass_jj_cut_sorted_pt * eta_jj_cut_sorted_pt
        n_good_vbf_jets_sorted_pt = ak.fill_none(ak.sum(vbfJets_mask_sorted_pt, axis=1), 0)

        # add vbf gen quark info
        if isGen | True:  # add | True when debugging with local files
>>>>>>> a46d57b4
            vbfGenJets = events.GenPart[events.GenPart.hasFlags(["isHardProcess"])][:, 4:6]

            vbfVars[f"vbfptGen"] = pad_val(vbfGenJets.pt, 2, axis=1)
            vbfVars[f"vbfetaGen"] = pad_val(vbfGenJets.eta, 2, axis=1)
            vbfVars[f"vbfphiGen"] = pad_val(vbfGenJets.phi, 2, axis=1)
            vbfVars[f"vbfMGen"] = pad_val(vbfGenJets.mass, 2, axis=1)
<<<<<<< HEAD
            
            jet_pairs = ak.cartesian({"reco": vbfJets_sorted_pt[:,0:2], "gen": vbfGenJets[:,0:2]})

            # Calculate delta eta and delta phi for each pair
            delta_eta = jet_pairs["reco"].eta - jet_pairs["gen"].eta
            delta_phi = np.pi - np.abs(np.abs(jet_pairs["reco"].phi - jet_pairs["gen"].phi) - np.pi)

            # Calculate delta R for each pair
            delta_R = np.sqrt(delta_eta**2 + delta_phi**2)

            # Apply a mask for a low delta R value 
            mask_low_delta_R = delta_R < 0.4
            num_per_event= ak.sum(mask_low_delta_R, axis=-1) # miscounts 0's since some are empty
            
            
            # Combine masks with logical 'and' operation
            total_mask = n_good_vbf_jets_sorted_pt > 1

            # set event that fail to have 0 for num of events.
            num_per_event = ak.where(total_mask, num_per_event, 0)
            vbfVars[f"vbfNumMatchedGen"] = num_per_event.to_numpy()
            
=======

>>>>>>> a46d57b4
            # adds data about R1 R2 selection efficiencies.
            graphingR1R2 = False
            if (
                graphingR1R2 == True
            ):  # compute fatjet mask many times, execute dijet selection and associated cuts. add to datafram label with R1 R2 info in it and ngoodjets for this configuration
                for R1 in np.arange(0.3, 2, 0.1):
                    for R2 in np.arange(0.3, 2, 0.1):
                        fatjet_overlap_mask = (np.abs(jets.delta_r(bbJet)) > R1) & (
                            np.abs(jets.delta_r(VVJet)) > R2
                        )

                        # compute n_good_vbf_jets + incorporate eta_jj > 4.0
                        vbfJets_mask = (
                            ak4_jet_mask & electron_muon_overlap_mask & fatjet_overlap_mask
                        )
                        # vbfJets_mask = fatjet_overlap_mask # this is for unflitered events
                        vbfJets = jets[vbfJets_mask]
                        vbfJets_sorted_pt = vbfJets[ak.argsort(vbfJets.pt, ascending=False)]
                        vbfJets_sorted_pt = ak.pad_none(vbfJets_sorted_pt, 2, clip=True)
                        jj_sorted_pt = vbfJets_sorted_pt[:, 0:1] + vbfJets_sorted_pt[:, 1:2]
                        mass_jj_cut_sorted_pt = jj_sorted_pt.mass > 500
                        eta_jj_cut_sorted_pt = (
                            np.abs(vbfJets_sorted_pt[:, 0:1].eta - vbfJets_sorted_pt[:, 1:2].eta)
                            > 4.0
                        )
                        vbfJets_mask_sorted_pt = (
                            vbfJets_mask * mass_jj_cut_sorted_pt * eta_jj_cut_sorted_pt
                        )
                        num_sorted_pt = ak.fill_none(ak.sum(vbfJets_mask_sorted_pt, axis=1), 0)

                        # here we can print some information about the jets so that we can study the selections a bit.
                        # jet_pairs = ak.cartesian({"reco": vbfJets, "gen": vbfGenJets[:,0:2]}) # this is only for unfiltered events
                        jet_pairs = ak.cartesian(
                            {"reco": vbfJets_sorted_pt[:, 0:2], "gen": vbfGenJets[:, 0:2]}
                        )

                        # Calculate delta eta and delta phi for each pair
                        delta_eta = jet_pairs["reco"].eta - jet_pairs["gen"].eta
                        delta_phi = np.pi - np.abs(
                            np.abs(jet_pairs["reco"].phi - jet_pairs["gen"].phi) - np.pi
                        )

                        # Calculate delta R for each pair
                        delta_R = np.sqrt(delta_eta**2 + delta_phi**2)

                        # Apply a mask for a low delta R value
                        mask_low_delta_R = delta_R < 0.4
                        num_per_event = ak.sum(
                            mask_low_delta_R, axis=-1
                        )  # miscounts 0's since some are empty

                        # Combine masks with logical 'and' operation
                        total_mask = num_sorted_pt > 1

                        # set event that fail to have 0 for num of events.
                        num_per_event = ak.where(total_mask, num_per_event, 0)
                        vbfVars[f"vbfR1{R1:.1f}R2{R2:.1f}"] = num_per_event.to_numpy()

                        # note later when we have the pd dataframe, we need to apply mask, then turn data into graph.
                        # and df = df[selection_mask & (df[('nGoodMuons', 0)] == 0) & (df[('nGoodElectrons', 0)] == 0) & (df[('nGoodVBFJets', 0)] >= 1)& (df[('nGoodJets', 0)] == 0)]

        vbfVars[f"vbfpt"] = pad_val(vbfJets_sorted_pt.pt, 2, axis=1)
        vbfVars[f"vbfeta"] = pad_val(vbfJets_sorted_pt.eta, 2, axis=1)
        vbfVars[f"vbfphi"] = pad_val(vbfJets_sorted_pt.phi, 2, axis=1)
        vbfVars[f"vbfM"] = pad_val(vbfJets_sorted_pt.mass, 2, axis=1)

        # int list representing the number of passing vbf jets per event
        vbfVars[f"nGoodVBFJets"] = n_good_vbf_jets_sorted_pt.to_numpy()

        adding_bdt_vars = True
        if adding_bdt_vars == True:
            import time

            # start_time = time.time()
            # Adapted from HIG-20-005 ggF_Killer 6.2.2
            # https://coffeateam.github.io/coffea/api/coffea.nanoevents.methods.vector.PtEtaPhiMLorentzVector.html
            # https://coffeateam.github.io/coffea/api/coffea.nanoevents.methods.vector.LorentzVector.html

            def to_four_momentum(pt, phi, eta, m):
                px = pt * np.cos(phi)
                py = pt * np.sin(phi)
                pz = pt * np.sinh(eta)
                E = np.sqrt(m**2 + px**2 + py**2 + pz**2)
                return E, px, py, pz

            def compute_spatial_part(E, px, py, pz, boost_vector, boost_vector_dot_product):
                gamma = 1.0 / np.sqrt(1.0 - boost_vector_dot_product)

                # Dot product of momentum and boost vector
                p_dot_v = px * boost_vector[0] + py * boost_vector[1] + pz * boost_vector[2]

                # Lorentz transformation for the spatial components
                px_prime = (
                    px
                    + (gamma - 1) * p_dot_v * boost_vector[0] / boost_vector_dot_product
                    - gamma * E * boost_vector[0]
                )
                py_prime = (
                    py
                    + (gamma - 1) * p_dot_v * boost_vector[1] / boost_vector_dot_product
                    - gamma * E * boost_vector[1]
                )
                pz_prime = (
                    pz
                    + (gamma - 1) * p_dot_v * boost_vector[2] / boost_vector_dot_product
                    - gamma * E * boost_vector[2]
                )

                return px_prime, py_prime, pz_prime
<<<<<<< HEAD
            
            
            
            
            
           
            
            # seperation between both ak8 higgs jets
            #print(f"\nTime taken defining: {time.time()-start_time:.6f} seconds")
            
            vbfVars[f"vbf_dR_HH"] = VVJet.deltaR(bbJet)  # may have to treat same as nGoodVBFJets. same holds for other 1d arrays
            #print(f"\nTime after inserting one item: {time.time()-start_time:.6f} seconds")

            # ∆R distance between H-VV and the leading VBF-jet: 
            #vbfVars[f"vbf_dR_HVV"] = pad_val(VVJet.delta_r(vbfJets_sorted_pt), 2, axis=1)  

=======

            vbf1 = vbfJets_sorted_pt[:, 0:1]
            vbf2 = vbfJets_sorted_pt[:, 1:2]

            vbf1 = vector.array(
                {
                    "pt": ak.flatten(pad_val(vbfJets_sorted_pt[:, 0:1].pt, 1, axis=1)),
                    "phi": ak.flatten(pad_val(vbfJets_sorted_pt[:, 0:1].phi, 1, axis=1)),
                    "eta": ak.flatten(pad_val(vbfJets_sorted_pt[:, 0:1].eta, 1, axis=1)),
                    "M": ak.flatten(pad_val(vbfJets_sorted_pt[:, 0:1].mass, 1, axis=1)),
                }
            )

            vbf2 = vector.array(
                {
                    "pt": ak.flatten(pad_val(vbfJets_sorted_pt[:, 1:2].pt, 1, axis=1)),
                    "phi": ak.flatten(pad_val(vbfJets_sorted_pt[:, 1:2].phi, 1, axis=1)),
                    "eta": ak.flatten(pad_val(vbfJets_sorted_pt[:, 1:2].eta, 1, axis=1)),
                    "M": ak.flatten(pad_val(vbfJets_sorted_pt[:, 1:2].mass, 1, axis=1)),
                }
            )

            # seperation between both ak8 higgs jets
            # print(f"\nTime taken defining: {time.time()-start_time:.6f} seconds")

            vbfVars[f"vbf_dR_HH"] = VVJet.deltaR(
                bbJet
            )  # may have to treat same as nGoodVBFJets. same holds for other 1d arrays
            # print(f"\nTime aftter inserting one item: {time.time()-start_time:.6f} seconds")

            # ∆R distance between H-VV and the leading VBF-jet:
            # vbfVars[f"vbf_dR_HVV"] = pad_val(VVJet.delta_r(vbfJets_sorted_pt), 2, axis=1)
            print(vbfJets_sorted_pt[:, 0:2], len(vbfJets_sorted_pt[:, 0:2]))
            print(bbJet, len(bbJet))
>>>>>>> a46d57b4
            vbfVars[f"vbf_dR_j0_HVV"] = vbf1.deltaR(VVJet)
            vbfVars[f"vbf_dR_j1_HVV"] = vbf2.deltaR(VVJet)
            vbfVars[f"vbf_dR_j0_Hbb"] = vbf1.deltaR(bbJet)
            vbfVars[f"vbf_dR_j1_Hbb"] = vbf2.deltaR(bbJet)

            vbfVars[f"vbf_dR_jj"] = vbf1.deltaR(vbf2)
            # print(f"\nTime aftter first using vbf1: {time.time()-start_time:.6f} seconds")
            # vbfVars[f"vbf_dR_HVV_j0"] = VVJet.deltaR(vbf1)  # probably not necessary since we can just reverse order
            # vbfVars[f"vbf_dR_HVV_j1"] = VVJet.deltaR(vbf2)
            # vbfVars[f"vbf_dR_Hbb_j0"] = bbJet.deltaR(vbf1)
            # vbfVars[f"vbf_dR_Hbb_j1"] = bbJet.deltaR(vbf2)

            # print(f"\nTime taken computing jj stuff: {time.time()-start_time:.6f} seconds")
            jj = vbf1 + vbf2
            vbfVars[f"vbf_Mass_jj"] = jj.M
            print(jj.M[0:10] ,'testing masses to see if we implemented this correctly.')
            vbfVars[f"vbf_dEta_jj"] = np.abs(vbf1.eta - vbf2.eta)

            # print(f"\nTime taken inserting several: {time.time()-start_time:.6f} seconds")

            # trying to compute j1_CMF stuff manually since system_4vec is very slow to use.
            # Subleading VBF-jet cos(θ) in the HH+2j center of mass frame:
            # for each of the four particles of interest convert to 4momentum

            E1, px1, py1, pz1 = to_four_momentum(vbf1.pt, vbf1.phi, vbf1.eta, vbf1.M)
            E2, px2, py2, pz2 = to_four_momentum(vbf2.pt, vbf2.phi, vbf2.eta, vbf2.M)
            EVV, pxVV, pyVV, pzVV = to_four_momentum(VVJet.pt, VVJet.phi, VVJet.eta, VVJet.M)
            Ebb, pxbb, pybb, pzbb = to_four_momentum(bbJet.pt, bbJet.phi, bbJet.eta, bbJet.M)
            total_E = EVV + Ebb + E1 + E2
            total_px = pxVV + pxbb + px1 + px2
            total_py = pyVV + pybb + py1 + py2
            total_pz = pzVV + pzbb + pz1 + pz2
            CM_boost_vector = np.array([total_px / total_E, total_py / total_E, total_pz / total_E])
            boost_vector_dot_product = (
                CM_boost_vector[0] ** 2 + CM_boost_vector[1] ** 2 + CM_boost_vector[2] ** 2
            )

            # print(f"\nTime taken defining cm boost manual: {time.time()-start_time:.6f} seconds")

            # use this boost vector to lorentz transform vbf1 and vbf2's eta

            # print(f"\nTime taken dot product: {time.time()-start_time:.6f} seconds")
            px1_boosted, py1_boosted, pz1_boosted = compute_spatial_part(
                E1, px1, py1, pz1, CM_boost_vector, boost_vector_dot_product
            )
            px2_boosted, py2_boosted, pz2_boosted = compute_spatial_part(
                E2, px2, py2, pz2, CM_boost_vector, boost_vector_dot_product
            )
            # print(f"\nTime taken computing boost: {time.time()-start_time:.6f} seconds")

            costheta1 = pz1_boosted / np.sqrt(
                px1_boosted**2 + py1_boosted**2 + pz1_boosted**2
            )

            costheta2 = pz2_boosted / np.sqrt(
                px2_boosted**2 + py2_boosted**2 + pz2_boosted**2
            )

<<<<<<< HEAD
            vbfVars[f"vbf_cos_j1"] = np.abs(costheta1)  # may have to treat same as nGoodVBFJets
            vbfVars[f"vbf_cos_j2"] = np.abs(costheta2)
            #print(f"\nTime taken computing theta1 and 2: {time.time()-start_time:.6f} seconds")
            
=======
            vbfVars[f"vbf_cos1_j1"] = np.abs(costheta1)  # may have to treat same as nGoodVBFJets
            vbfVars[f"vbf_cos1_j2"] = np.abs(costheta2)
            # print(f"\nTime taken computing theta1 and 2: {time.time()-start_time:.6f} seconds")

>>>>>>> a46d57b4
            # # https://github.com/scikit-hep/vector/blob/main/src/vector/_methods.py#L916
            # system_4vec = vbf1 + vbf2 + VVJet + bbJet # this boost is not along beam line unfortunately possibly bc of missing energy or somth?
            # print(f"\nTime taken defining system vector: {time.time()-start_time:.6f} seconds")
            # #print(f'system: {system_4vec}, {system_4vec.eta} vb1: {vbf1}, {vbf1.eta} boosted vbf1: vb1: {vbf1.boostCM_of_p4(system_4vec)}, {vbf1.boostCM_of_p4(system_4vec).eta}')
            # j1_CMF = vbf1.boostCM_of_p4(system_4vec) # this is very likely to fail in which case we can manually compute the boost. if it does work maybe we can combine both into 1.
            # #or we can also define it same as VVJet and bbJet
            # thetab1 = 2*np.arctan(np.exp(-j1_CMF.eta))
            # thetab1 = np.cos(thetab1) # 12
            # vbfVars[f"vbf_cos_j1"] = thetab1    # may have to treat same as nGoodVBFJets
            # # Subleading VBF-jet cos(θ) in the HH+2j center of mass frame:
            # j2_CMF = vbf2.boostCM_of_p4(system_4vec)
            # thetab2 = 2*np.arctan(np.exp(-j2_CMF.eta))
            # thetab2 = np.cos(thetab2) # 13
            # vbfVars[f"vbf_cos_j2"] =  thetab2

            # print(f"\nTime taken computing thetas: {time.time()-start_time:.6f} seconds")

            # H1-centrality * H2-centrality:
            delta_eta = vbf1.eta - vbf2.eta
            avg_eta = (vbf1.eta + vbf2.eta) / 2
            prod_centrality = np.exp(
                -np.power((VVJet.eta - avg_eta) / delta_eta, 2)
                - np.power((bbJet.eta - avg_eta) / delta_eta, 2)
            )
            vbfVars[f"vbf_prod_centrality"] = prod_centrality

            # print(f"\nTime taken computing product centraliy: {time.time()-start_time:.6f} seconds")

        return vbfVars

    def getDijetVars(
        self, ak8FatJetVars: Dict, bb_mask: np.ndarray, pt_shift: str = None, mass_shift: str = None
    ):
        """Calculates Dijet variables for given pt / mass JEC / JMS/R variation"""
        dijetVars = {}

        ptlabel = pt_shift if pt_shift is not None else ""
        mlabel = mass_shift if mass_shift is not None else ""
        bbJet = vector.array(
            {
                "pt": ak8FatJetVars[f"ak8FatJetPt{ptlabel}"][bb_mask],
                "phi": ak8FatJetVars["ak8FatJetPhi"][bb_mask],
                "eta": ak8FatJetVars["ak8FatJetEta"][bb_mask],
                "M": ak8FatJetVars[f"ak8FatJetParticleNetMass{mlabel}"][bb_mask],
            }
        )

        VVJet = vector.array(
            {
                "pt": ak8FatJetVars[f"ak8FatJetPt{ptlabel}"][~bb_mask],
                "phi": ak8FatJetVars["ak8FatJetPhi"][~bb_mask],
                "eta": ak8FatJetVars["ak8FatJetEta"][~bb_mask],
                "M": ak8FatJetVars[f"ak8FatJetMsd{mlabel}"][~bb_mask],
                # TODO: change this to ParticleNetMass for next run
                # "M": ak8FatJetVars[f"ak8FatJetParticleNetMass{mlabel}"][~bb_mask],
            }
        )

        Dijet = bbJet + VVJet

        shift = ptlabel + mlabel

        dijetVars[f"DijetPt{shift}"] = Dijet.pt
        dijetVars[f"DijetMass{shift}"] = Dijet.M
        dijetVars[f"DijetEta{shift}"] = Dijet.eta

        dijetVars[f"bbFatJetPtOverDijetPt{shift}"] = bbJet.pt / Dijet.pt
        dijetVars[f"VVFatJetPtOverDijetPt{shift}"] = VVJet.pt / Dijet.pt
        dijetVars[f"VVFatJetPtOverbbFatJetPt{shift}"] = VVJet.pt / bbJet.pt

        return dijetVars<|MERGE_RESOLUTION|>--- conflicted
+++ resolved
@@ -784,7 +784,6 @@
             & (np.abs(jets.eta) > 1.5)
         )
         vbfJets = jets[vbfJets_mask]
-<<<<<<< HEAD
         
         vbfJets_sorted_pt = vbfJets[ak.argsort(vbfJets.pt,ascending = False)]
         vbfJets_sorted_pt = ak.pad_none(vbfJets_sorted_pt, 2, clip=True) # this is the only which does not guarantee two guys. in the other sorts, the entries are specifically None.
@@ -819,33 +818,12 @@
         
         # add vbf gen quark info
         if isGen: # add | True when debugging with local files
-=======
-
-        vbfJets_sorted_pt = vbfJets[ak.argsort(vbfJets.pt, ascending=False)]
-        vbfJets_sorted_pt = ak.pad_none(
-            vbfJets_sorted_pt, 2, clip=True
-        )  # this is the only which does not guarantee two guys. in the other sorts, the entries are specifically None.
-
-        # pt sorted eta and dijet mass mask
-        jj_sorted_pt = vbfJets_sorted_pt[:, 0:1] + vbfJets_sorted_pt[:, 1:2]
-        mass_jj_cut_sorted_pt = jj_sorted_pt.mass > 500
-        eta_jj_cut_sorted_pt = (
-            np.abs(vbfJets_sorted_pt[:, 0:1].eta - vbfJets_sorted_pt[:, 1:2].eta) > 4.0
-        )
-
-        vbfJets_mask_sorted_pt = vbfJets_mask * mass_jj_cut_sorted_pt * eta_jj_cut_sorted_pt
-        n_good_vbf_jets_sorted_pt = ak.fill_none(ak.sum(vbfJets_mask_sorted_pt, axis=1), 0)
-
-        # add vbf gen quark info
-        if isGen | True:  # add | True when debugging with local files
->>>>>>> a46d57b4
             vbfGenJets = events.GenPart[events.GenPart.hasFlags(["isHardProcess"])][:, 4:6]
 
             vbfVars[f"vbfptGen"] = pad_val(vbfGenJets.pt, 2, axis=1)
             vbfVars[f"vbfetaGen"] = pad_val(vbfGenJets.eta, 2, axis=1)
             vbfVars[f"vbfphiGen"] = pad_val(vbfGenJets.phi, 2, axis=1)
             vbfVars[f"vbfMGen"] = pad_val(vbfGenJets.mass, 2, axis=1)
-<<<<<<< HEAD
             
             jet_pairs = ak.cartesian({"reco": vbfJets_sorted_pt[:,0:2], "gen": vbfGenJets[:,0:2]})
 
@@ -868,9 +846,6 @@
             num_per_event = ak.where(total_mask, num_per_event, 0)
             vbfVars[f"vbfNumMatchedGen"] = num_per_event.to_numpy()
             
-=======
-
->>>>>>> a46d57b4
             # adds data about R1 R2 selection efficiencies.
             graphingR1R2 = False
             if (
@@ -980,7 +955,6 @@
                 )
 
                 return px_prime, py_prime, pz_prime
-<<<<<<< HEAD
             
             
             
@@ -997,42 +971,6 @@
             # ∆R distance between H-VV and the leading VBF-jet: 
             #vbfVars[f"vbf_dR_HVV"] = pad_val(VVJet.delta_r(vbfJets_sorted_pt), 2, axis=1)  
 
-=======
-
-            vbf1 = vbfJets_sorted_pt[:, 0:1]
-            vbf2 = vbfJets_sorted_pt[:, 1:2]
-
-            vbf1 = vector.array(
-                {
-                    "pt": ak.flatten(pad_val(vbfJets_sorted_pt[:, 0:1].pt, 1, axis=1)),
-                    "phi": ak.flatten(pad_val(vbfJets_sorted_pt[:, 0:1].phi, 1, axis=1)),
-                    "eta": ak.flatten(pad_val(vbfJets_sorted_pt[:, 0:1].eta, 1, axis=1)),
-                    "M": ak.flatten(pad_val(vbfJets_sorted_pt[:, 0:1].mass, 1, axis=1)),
-                }
-            )
-
-            vbf2 = vector.array(
-                {
-                    "pt": ak.flatten(pad_val(vbfJets_sorted_pt[:, 1:2].pt, 1, axis=1)),
-                    "phi": ak.flatten(pad_val(vbfJets_sorted_pt[:, 1:2].phi, 1, axis=1)),
-                    "eta": ak.flatten(pad_val(vbfJets_sorted_pt[:, 1:2].eta, 1, axis=1)),
-                    "M": ak.flatten(pad_val(vbfJets_sorted_pt[:, 1:2].mass, 1, axis=1)),
-                }
-            )
-
-            # seperation between both ak8 higgs jets
-            # print(f"\nTime taken defining: {time.time()-start_time:.6f} seconds")
-
-            vbfVars[f"vbf_dR_HH"] = VVJet.deltaR(
-                bbJet
-            )  # may have to treat same as nGoodVBFJets. same holds for other 1d arrays
-            # print(f"\nTime aftter inserting one item: {time.time()-start_time:.6f} seconds")
-
-            # ∆R distance between H-VV and the leading VBF-jet:
-            # vbfVars[f"vbf_dR_HVV"] = pad_val(VVJet.delta_r(vbfJets_sorted_pt), 2, axis=1)
-            print(vbfJets_sorted_pt[:, 0:2], len(vbfJets_sorted_pt[:, 0:2]))
-            print(bbJet, len(bbJet))
->>>>>>> a46d57b4
             vbfVars[f"vbf_dR_j0_HVV"] = vbf1.deltaR(VVJet)
             vbfVars[f"vbf_dR_j1_HVV"] = vbf2.deltaR(VVJet)
             vbfVars[f"vbf_dR_j0_Hbb"] = vbf1.deltaR(bbJet)
@@ -1091,17 +1029,10 @@
                 px2_boosted**2 + py2_boosted**2 + pz2_boosted**2
             )
 
-<<<<<<< HEAD
             vbfVars[f"vbf_cos_j1"] = np.abs(costheta1)  # may have to treat same as nGoodVBFJets
             vbfVars[f"vbf_cos_j2"] = np.abs(costheta2)
             #print(f"\nTime taken computing theta1 and 2: {time.time()-start_time:.6f} seconds")
             
-=======
-            vbfVars[f"vbf_cos1_j1"] = np.abs(costheta1)  # may have to treat same as nGoodVBFJets
-            vbfVars[f"vbf_cos1_j2"] = np.abs(costheta2)
-            # print(f"\nTime taken computing theta1 and 2: {time.time()-start_time:.6f} seconds")
-
->>>>>>> a46d57b4
             # # https://github.com/scikit-hep/vector/blob/main/src/vector/_methods.py#L916
             # system_4vec = vbf1 + vbf2 + VVJet + bbJet # this boost is not along beam line unfortunately possibly bc of missing energy or somth?
             # print(f"\nTime taken defining system vector: {time.time()-start_time:.6f} seconds")
