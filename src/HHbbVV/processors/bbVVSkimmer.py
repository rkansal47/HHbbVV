"""
Skimmer for bbVV analysis.
Author(s): Raghav Kansal, Cristina Suarez
"""

import numpy as np
import awkward as ak
import pandas as pd

from coffea import processor
from coffea.analysis_tools import Weights, PackedSelection
from coffea.nanoevents.methods.nanoaod import JetArray
import vector

import pathlib
import pickle, json, gzip
import os

from typing import Dict
from collections import OrderedDict

from .GenSelection import gen_selection_HHbbVV, gen_selection_HH4V, gen_selection_HYbbVV, G_PDGID
from .TaggerInference import runInferenceTriton
from .utils import pad_val, add_selection, concatenate_dicts, select_dicts, P4
from .corrections import (
    add_pileup_weight,
    add_pileupid_weights,
    add_VJets_kFactors,
    add_top_pt_weight,
    add_ps_weight,
    add_pdf_weight,
    add_scalevar_7pt,
    add_trig_effs,
    get_jec_key,
    get_jec_jets,
    get_jmsr,
    get_lund_SFs,
)
from .common import LUMI, HLTs, btagWPs, jec_shifts, jmsr_shifts
from . import common


# mapping samples to the appropriate function for doing gen-level selections
gen_selection_dict = {
    "HTo2bYTo2W": gen_selection_HYbbVV,
    "XToYHTo2W2BTo4Q2B": gen_selection_HYbbVV,
    "GluGluToHHTobbVV_node_cHHH": gen_selection_HHbbVV,
    "VBF_HHTobbVV": gen_selection_HHbbVV,
    "jhu_HHbbWW": gen_selection_HHbbVV,
    "GluGluToBulkGravitonToHHTo4W_JHUGen": gen_selection_HH4V,
    "GluGluToHHTo4V_node_cHHH1": gen_selection_HH4V,
    "GluGluHToWWTo4q_M-125": gen_selection_HH4V,
}


import logging

logger = logging.getLogger(__name__)
logger.setLevel(logging.INFO)


class bbVVSkimmer(processor.ProcessorABC):
    """
    Skims nanoaod files, saving selected branches and events passing preselection cuts
    (and triggers for data), for preliminary cut-based analysis and BDT studies.

    Args:
        xsecs (dict, optional): sample cross sections,
          if sample not included no lumi and xsec will not be applied to weights
        save_ak15 (bool, optional): save ak15 jets as well, for HVV candidate
    """

    # key is name in nano files, value will be the name in the skimmed output
    skim_vars = {
        "FatJet": {
            **P4,
            "msoftdrop": "Msd",
            "particleNetMD_QCD": "ParticleNetMD_QCD",
            "particleNetMD_Xbb": "ParticleNetMD_Xbb",
            "particleNet_H4qvsQCD": "ParticleNet_Th4q",
            "particleNet_mass": "ParticleNetMass",
        },
        "Jet": P4,
        "GenHiggs": P4,
        "other": {"MET_pt": "MET_pt", "MET_phi": "MET_phi"},
    }

    preselection = {
        "pt": 300.0,
        "eta": 2.4,
        "VVmsd": 50,
        # "VVparticleNet_mass": [50, 250],
        # "bbparticleNet_mass": [92.5, 162.5],
        "bbparticleNet_mass": 50,
        "VVparticleNet_mass": 50,
        "bbFatJetParticleNetMD_Txbb": 0.8,
        "jetId": 2,  # tight ID bit
        "DijetMass": 800,  # TODO
        # "nGoodElectrons": 0,
    }

    ak4_jet_selection = {
        "pt": 25,
        "eta": 2.7,
        "jetId": "tight",
        "puId": "medium",
        "dR_fatjetbb": 1.2,
        "dR_fatjetVV": 0.8,
    }

    jecs = common.jecs

    # only the branches necessary for templates and post processing
    min_branches = [
        "ak8FatJetPhi",
        "ak8FatJetEta",
        "ak8FatJetPt",
        "ak8FatJetMsd",
        "ak8FatJetParticleNetMass",
        "DijetMass",
        "VBFJetEta",
        "VBFJetPt",
        "VBFJetPhi",
        "VBFJetMass",
        "ak8FatJetHbb",
        "ak8FatJetHVV",
        "ak8FatJetHVVNumProngs",
        "ak8FatJetParticleNetMD_Txbb",
        "VVFatJetParTMD_THWWvsT",
        "MET_pt",
        "MET_phi",
        "nGoodElectrons",
        "nGoodMuons", 
    ]

    for shift in jec_shifts:
        min_branches.append(f"ak8FatJetPt_{shift}")
        min_branches.append(f"DijetMass_{shift}")
        min_branches.append(f"VBFJetPt_{shift}")

    for shift in jmsr_shifts:
        min_branches.append(f"ak8FatJetParticleNetMass_{shift}")
        min_branches.append(f"DijetMass_{shift}")

    def __init__(
        self,
        xsecs={},
        save_ak15=False,
        save_systematics=True,
        inference=True,
        save_all=False,
        vbf_search=True,
    ):
        super(bbVVSkimmer, self).__init__()

        self.XSECS = xsecs  # in pb
        self.save_ak15 = save_ak15

        # save systematic variations
        self._systematics = save_systematics

        # run inference
        self._inference = inference

        # save all branches or only necessary ones
        self._save_all = save_all

        # search for VBF production events
        self._vbf_search = vbf_search

        # for tagger model and preprocessing dict
        self.tagger_resources_path = (
            str(pathlib.Path(__file__).parent.resolve()) + "/tagger_resources/"
        )

        # MET filters
        # https://twiki.cern.ch/twiki/bin/view/CMS/MissingETOptionalFiltersRun2
        package_path = str(pathlib.Path(__file__).parent.parent.resolve())
        with open(package_path + "/data/metfilters.json", "rb") as filehandler:
            self.metfilters = json.load(filehandler)

        self._accumulator = processor.dict_accumulator({})

        logger.info(
            f"Running skimmer with inference {self._inference} and systematics {self._systematics} and save all {self._save_all} and VBF search {self._vbf_search}"
        )

    def to_pandas(self, events: Dict[str, np.array]):
        """
        Convert our dictionary of numpy arrays into a pandas data frame
        Uses multi-index columns for numpy arrays with >1 dimension
        (e.g. FatJet arrays with two columns)
        """
        return pd.concat(
            # [pd.DataFrame(v.reshape(v.shape[0], -1)) for k, v in events.items()],
            [pd.DataFrame(v) for k, v in events.items()],
            axis=1,
            keys=list(events.keys()),
        )

    def dump_table(self, pddf: pd.DataFrame, fname: str, odir_str: str = None) -> None:
        """
        Saves pandas dataframe events to './outparquet'
        """
        import pyarrow.parquet as pq
        import pyarrow as pa

        local_dir = os.path.abspath(os.path.join(".", "outparquet"))
        if odir_str:
            local_dir += odir_str
        os.system(f"mkdir -p {local_dir}")

        # need to write with pyarrow as pd.to_parquet doesn't support different types in
        # multi-index column names
        table = pa.Table.from_pandas(pddf)
        pq.write_table(table, f"{local_dir}/{fname}")

    @property
    def accumulator(self):
        return self._accumulator

    def process(self, events: ak.Array):
        """Runs event processor for different types of jets"""

        year = events.metadata["dataset"].split("_")[0]
        year_nosuffix = year.replace("APV", "")
        dataset = "_".join(events.metadata["dataset"].split("_")[1:])

        isData = "JetHT" in dataset
        isQCD = "QCD" in dataset
        isSignal = (
            "GluGluToHHTobbVV" in dataset
            or "XToYHTo2W2BTo4Q2B" in dataset
            or "VBF_HHTobbVV" in dataset
        )

        if isSignal:
            # only signs for HH
            # TODO: check if this is also the case for HY
            gen_weights = np.sign(events["genWeight"])
        elif not isData:
            gen_weights = events["genWeight"].to_numpy()
        else:
            gen_weights = None

        n_events = len(events) if isData else np.sum(gen_weights)
        selection = PackedSelection()
        weights = Weights(len(events), storeIndividual=True)

        cutflow = OrderedDict()
        cutflow["all"] = n_events

        selection_args = (selection, cutflow, isData, gen_weights)

        num_jets = 2 if not dataset == "GluGluHToWWTo4q_M-125" else 1
        num_ak4_jets = 2
        fatjets, jec_shifted_vars = get_jec_jets(events, year, isData, self.jecs, fatjets=True)

        # change to year with suffix after updated JMS/R values
        jmsr_shifted_vars = get_jmsr(fatjets, num_jets, year_nosuffix, isData)

        skimmed_events = {}

        #########################
        # Save / derive variables
        #########################

        # TODO: resonant selection gets rid of events where Ws decay into Ws first
        # gen vars - saving HH, bb, VV, and 4q 4-vectors + Higgs children information
        for d in gen_selection_dict:
            if d in dataset:
                vars_dict, (genbb, genq) = gen_selection_dict[d](
                    events, fatjets, selection, cutflow, gen_weights, P4
                )

        # FatJet vars

        ak8FatJetVars = {
            f"ak8FatJet{key}": pad_val(fatjets[var], num_jets, axis=1)
            for (var, key) in self.skim_vars["FatJet"].items()
        }

        # JEC vars

        for var in ["pt"]:
            key = self.skim_vars["FatJet"][var]
            for shift, vals in jec_shifted_vars[var].items():
                if shift != "":
                    ak8FatJetVars[f"ak8FatJet{key}_{shift}"] = pad_val(vals, num_jets, axis=1)

        # JMSR vars

        for var in ["msoftdrop", "particleNet_mass"]:
            key = self.skim_vars["FatJet"][var]
            for shift, vals in jmsr_shifted_vars[var].items():
                # overwrite saved mass vars with corrected ones
                label = "" if shift == "" else "_" + shift
                ak8FatJetVars[f"ak8FatJet{key}{label}"] = vals

        # particlenet xbb vs qcd

        fatjets["Txbb"] = fatjets.particleNetMD_Xbb / (
            fatjets.particleNetMD_QCD + fatjets.particleNetMD_Xbb
        )

        ak8FatJetVars["ak8FatJetParticleNetMD_Txbb"] = pad_val(
            fatjets["Txbb"],
            num_jets,
            axis=1,
        )

        # bb VV assignment

        bb_mask = (
            ak8FatJetVars["ak8FatJetParticleNetMD_Txbb"][:, 0]
            >= ak8FatJetVars["ak8FatJetParticleNetMD_Txbb"][:, 1]
        )
        bb_mask = np.stack((bb_mask, ~bb_mask)).T

        # dijet variables

        dijetVars = {}

        for shift in jec_shifted_vars["pt"]:
            label = "" if shift == "" else "_" + shift
            dijetVars = {**dijetVars, **self.getDijetVars(ak8FatJetVars, bb_mask, pt_shift=label)}

        for shift in jmsr_shifted_vars["msoftdrop"]:
            if shift != "":
                label = "_" + shift
                dijetVars = {
                    **dijetVars,
                    **self.getDijetVars(ak8FatJetVars, bb_mask, mass_shift=label),
                }

        # VBF ak4 jet vars

        ak4_jet_vars = {}

        jets, _ = get_jec_jets(events, year, isData, self.jecs, fatjets=False)

        # dR_fatjetVV = 0.8 used from last two cells of VBFgenInfoTests.ipynb with data generated from SM signal vbf
        # https://github.com/rkansal47/HHbbVV/blob/vbf_systematics/src/HHbbVV/VBF_binder/VBFgenInfoTests.ipynb
        # (0-14R1R2study.parquet) has columns of different nGoodVBFJets corresponding to R1 and R2 cuts
        vbf_jet_mask = (
            jets.isTight
            & (jets.pt > self.ak4_jet_selection["pt"])
            & (np.abs(jets.eta) < 4.7)
            # medium puId https://twiki.cern.ch/twiki/bin/viewauth/CMS/PileupJetIDUL
            & ((jets.pt > 50) | ((jets.puId & 2) == 2))
            & (
                ak.all(
                    jets.metric_table(
                        ak.singletons(ak.pad_none(fatjets, num_jets, axis=1, clip=True)[bb_mask])
                    )
                    > self.ak4_jet_selection["dR_fatjetbb"],
                    axis=-1,
                )
            )
            & (
                ak.all(
                    jets.metric_table(
                        ak.singletons(ak.pad_none(fatjets, num_jets, axis=1, clip=True)[~bb_mask])
                    )
                    > self.ak4_jet_selection["dR_fatjetVV"],
                    axis=-1,
                )
            )
        )

        vbf_jets = jets[vbf_jet_mask]

        VBFJetVars = {
            f"VBFJet{key}": pad_val(vbf_jets[var], num_ak4_jets, axis=1)
            for (var, key) in self.skim_vars["Jet"].items()
        }

        # JEC vars
        if not isData:
            for var in ["pt"]:
                key = self.skim_vars["Jet"][var]
                for label, shift in self.jecs.items():
                    for vari in ["up", "down"]:
                        VBFJetVars[f"VBFJet{key}_{label}_{vari}"] = pad_val(
                            vbf_jets[shift][vari][var], num_ak4_jets, axis=1
                        )

        skimmed_events["nGoodVBFJets"] = np.array(ak.sum(vbf_jet_mask, axis=1))

        # VBF ak4 Jet vars (pt, eta, phi, M, nGoodJets)
        # if self._vbf_search:
        #     isGen = "VBF_HHTobbVV" in dataset
        #     ak4JetVars = {
        #         **self.getVBFVars(events, jets, ak8FatJetVars, bb_mask, isGen=isGen)
        #     }
        #     skimmed_events = {**skimmed_events, **ak4JetVars}

        otherVars = {
            key: events[var.split("_")[0]]["_".join(var.split("_")[1:])].to_numpy()
            for (var, key) in self.skim_vars["other"].items()
        }

        skimmed_events = {**skimmed_events, **ak8FatJetVars, **VBFJetVars, **dijetVars, **otherVars}

        ######################
        # Selection
        ######################

        # OR-ing HLT triggers
        if isData:
            for trigger in HLTs[year_nosuffix]:
                if trigger not in events.HLT.fields:
                    logger.warning(f"Missing HLT {trigger}!")

            HLT_triggered = np.any(
                np.array(
                    [
                        events.HLT[trigger]
                        for trigger in HLTs[year_nosuffix]
                        if trigger in events.HLT.fields
                    ]
                ),
                axis=0,
            )
            add_selection("trigger", HLT_triggered, *selection_args)

        # pt, eta cuts: check if jet passes pT cut in any of the JEC variations
        cuts = []

        for pts in jec_shifted_vars["pt"].values():
            cut = np.prod(
                pad_val(
                    (pts > self.preselection["pt"])
                    * (np.abs(fatjets.eta) < self.preselection["eta"])
                    # tight ID
                    * (fatjets.jetId & self.preselection["jetId"] == self.preselection["jetId"]),
                    num_jets,
                    False,
                    axis=1,
                ),
                axis=1,
            )
            cuts.append(cut)

        add_selection("ak8_pt_eta", np.any(cuts, axis=0), *selection_args)

        # mass cuts: check if jet passes mass cut in any of the JMS/R variations
        cuts = []

        for shift in jmsr_shifted_vars["msoftdrop"]:
            msds = jmsr_shifted_vars["msoftdrop"][shift]
            pnetms = jmsr_shifted_vars["particleNet_mass"][shift]

            if self._save_all:
                cut = (
                    (pnetms[~bb_mask] >= self.preselection["VVparticleNet_mass"][0])
                    + (msds[~bb_mask] >= self.preselection["VVparticleNet_mass"][0])
                ) * (pnetms[bb_mask] >= 50)
            else:
                cut = (pnetms[~bb_mask] >= self.preselection["VVparticleNet_mass"]) * (
                    pnetms[bb_mask] >= self.preselection["bbparticleNet_mass"]
                )
                # cut = (
                #     (pnetms[~bb_mask] >= self.preselection["VVparticleNet_mass"][0])
                #     * (pnetms[~bb_mask] < self.preselection["VVparticleNet_mass"][1])
                #     * (pnetms[bb_mask] >= self.preselection["bbparticleNet_mass"][0])
                #     * (pnetms[bb_mask] < self.preselection["bbparticleNet_mass"][1])
                # )

            cuts.append(cut)

        add_selection("ak8_mass", np.any(cuts, axis=0), *selection_args)

        # TODO: dijet mass: check if dijet mass cut passes in any of the JEC or JMC variations

        # Txbb pre-selection cut

        txbb_cut = (
            ak8FatJetVars["ak8FatJetParticleNetMD_Txbb"][bb_mask]
            >= self.preselection["bbFatJetParticleNetMD_Txbb"]
        )
        add_selection("ak8bb_txbb", txbb_cut, *selection_args)

        # XHY->bbWW Semi-resolved Channel Veto
<<<<<<< HEAD
        Wqq_excess = ak.count(fatjets["particleNet_H4qvsQCD"][fatjets["particleNet_H4qvsQCD"] >= 0.8],axis=-1 )  
        
        #if Wqq_excess for an event is == 2 then we need to make sure that the Hbb is included in these two
        Wqq_cut = ((Wqq_excess < 3) & (
            ((Wqq_excess == 2) & (ak8FatJetVars["ak8FatJetParticleNet_Th4q"][bb_mask] >= 0.8)) 
            | (Wqq_excess < 2))
        ) 
        
        #skimmed_events["ak8_semi_resolved_Wqq"] = Wqq_cut.to_numpy() # For testing/plotting
=======
        Wqq_excess = ak.count(
            fatjets["particleNet_H4qvsQCD"][fatjets["particleNet_H4qvsQCD"] >= 0.8], axis=-1
        )

        # if Wqq_excess for an event is == 2 then we need to make sure that the Hbb is included in these two
        Wqq_cut = (Wqq_excess < 3) & (
            (Wqq_excess == 2 & ak8FatJetVars["ak8FatJetParticleNet_Th4q"][bb_mask] >= 0.8)
            | (Wqq_excess < 2)
        )

>>>>>>> 3678d812
        add_selection("ak8_semi_resolved_Wqq", Wqq_cut, *selection_args)

        # 2018 HEM cleaning
        # https://indico.cern.ch/event/1249623/contributions/5250491/attachments/2594272/4477699/HWW_0228_Draft.pdf
        if year == "2018":
            check_fatjets = events.FatJet[:, :2]
            hem_cleaning = (
                ((events.run >= 319077) & isData)  # if data check if in Runs C or D
                # else for MC randomly cut based on lumi fraction of C&D
                | ((np.random.rand(len(events)) < 0.632) & ~isData)
            ) & (
                ak.any(
                    (
                        (check_fatjets.pt > 30.0)
                        & (check_fatjets.eta > -3.2)
                        & (check_fatjets.eta < -1.3)
                        & (check_fatjets.phi > -1.57)
                        & (check_fatjets.phi < -0.87)
                    ),
                    -1,
                )
                | ak.any(
                    (
                        (vbf_jets.eta > -3.2)
                        & (vbf_jets.eta < -1.3)
                        & (vbf_jets.phi > -1.57)
                        & (vbf_jets.phi < -0.87)
                    ),
                    -1,
                )
                | ((events.MET.phi > -1.62) & (events.MET.pt < 470.0) & (events.MET.phi < -0.62))
            )

            add_selection("hem_cleaning", ~np.array(hem_cleaning).astype(bool), *selection_args)

        # MET filters

        metfilters = np.ones(len(events), dtype="bool")
        metfilterkey = "data" if isData else "mc"
        for mf in self.metfilters[year][metfilterkey]:
            if mf in events.Flag.fields:
                metfilters = metfilters & events.Flag[mf]

        add_selection("met_filters", metfilters, *selection_args)

        # remove weird jets which have <4 particles (due to photon scattering?)
        pfcands_sel = []

        for i in range(num_jets):
            ak8_pfcands = events.FatJetPFCands
            ak8_pfcands = ak8_pfcands[ak8_pfcands.jetIdx == i]
            pfcands = events.PFCands[ak8_pfcands.pFCandsIdx]
            pfcands_sel.append(ak.count(pfcands.pdgId, axis=1) < 4)

        add_selection("photon_jets", ~np.sum(pfcands_sel, axis=0).astype(bool), *selection_args)

        #########################
        # Veto variables
        #########################

        electrons, muons = events.Electron, events.Muon

        # selection from https://github.com/jennetd/hbb-coffea/blob/85bc3692be9e0e0a0c82ae3c78e22cdf5b3e4d68/boostedhiggs/vhbbprocessor.py#L283-L307
        # https://indico.cern.ch/event/1154430/#b-471403-higgs-meeting-special

        goodelectron = (
            (events.Electron.pt > 20)
            & (abs(events.Electron.eta) < 2.5)
            & (events.Electron.miniPFRelIso_all < 0.4)
            & (events.Electron.cutBased >= events.Electron.LOOSE)
        )
        nelectrons = ak.sum(goodelectron, axis=1)

        goodmuon = (
            (events.Muon.pt > 15)
            & (abs(events.Muon.eta) < 2.4)
            & (events.Muon.miniPFRelIso_all < 0.4)
            & events.Muon.looseId
        )
        nmuons = ak.sum(goodmuon, axis=1)

        skimmed_events["nGoodMuons"] = nmuons.to_numpy()
        skimmed_events["nGoodElectrons"] = nelectrons.to_numpy()

        ######################
        # Remove branches
        ######################

        # if not saving all, save only necessary branches
        if not self._save_all:
            skimmed_events = {
                key: val for key, val in skimmed_events.items() if key in self.min_branches
            }

        ######################
        # Weights
        ######################

        if isData:
            skimmed_events["weight"] = np.ones(n_events)
        else:
            weights.add("genweight", gen_weights)

            add_pileup_weight(weights, year, events.Pileup.nPU.to_numpy())
            add_pileupid_weights(weights, year, vbf_jets, events.GenJet, wp="M")  # this gives error
            add_VJets_kFactors(weights, events.GenPart, dataset)

            # if dataset.startswith("TTTo"):
            #     # TODO: need to add uncertainties and rescale yields (?)
            #     add_top_pt_weight(weights, events)

            add_ps_weight(weights, events.PSWeight)

            if "GluGluToHHTobbVV" in dataset:
                if "LHEPdfWeight" in events.fields:
                    add_pdf_weight(weights, events.LHEPdfWeight)
                else:
                    add_pdf_weight(weights, [])
                if "LHEScaleWeight" in events.fields:
                    add_scalevar_7pt(weights, events.LHEScaleWeight)
                else:
                    add_scalevar_7pt(weights, [])

            if year in ("2016APV", "2016", "2017"):
                weights.add(
                    "L1EcalPrefiring",
                    events.L1PreFiringWeight.Nom,
                    events.L1PreFiringWeight.Up,
                    events.L1PreFiringWeight.Dn,
                )

            add_trig_effs(weights, fatjets, year, num_jets)

            # xsec and luminosity and normalization
            # this still needs to be normalized with the acceptance of the pre-selection (done in post processing)
            if dataset in self.XSECS or "XToYHTo2W2BTo4Q2B" in dataset:
                # 1 fb xsec for now for resonant signal
                xsec = self.XSECS[dataset] if dataset in self.XSECS else 1e-3  # in pb

                weight_norm = xsec * LUMI[year]
            else:
                logger.warning("Weight not normalized to cross section")
                weight_norm = 1

            systematics = ["", "notrigeffs"]

            if self._systematics:
                systematics += list(weights.variations)

            single_weight_pileup = weights.partial_weight(["single_weight_pileup"])
            add_selection("single_weight_pileup", (single_weight_pileup <= 4), *selection_args)

            # TODO: need to be careful about the sum of gen weights used for the LHE/QCDScale uncertainties
            logger.debug("weights ", weights._weights.keys())
            for systematic in systematics:
                if systematic in weights.variations:
                    weight = weights.weight(modifier=systematic)
                    weight_name = f"weight_{systematic}"
                elif systematic == "":
                    weight = weights.weight()
                    weight_name = "weight"
                elif systematic == "notrigeffs":
                    weight = weights.partial_weight(exclude=["trig_effs"])
                    weight_name = "weight_noTrigEffs"

                # includes genWeight (or signed genWeight)
                skimmed_events[weight_name] = weight * weight_norm

                if systematic == "":
                    # to check in postprocessing for xsec & lumi normalisation
                    skimmed_events["weight_noxsec"] = weight

        # reshape and apply selections
        sel_all = selection.all(*selection.names)

        skimmed_events = {
            key: value.reshape(len(skimmed_events["weight"]), -1)[sel_all]
            for (key, value) in skimmed_events.items()
        }

        bb_mask = bb_mask[sel_all]

        ################
        # Lund plane SFs
        ################

        if isSignal and self._systematics:
            # TODO: remember to add new LP variables
            items = [
                ("lp_sf_lnN", 101),
                ("lp_sf_sys_down", 1),
                ("lp_sf_sys_up", 1),
                ("lp_sf_double_matched_event", 1),
                ("lp_sf_unmatched_quarks", 1),
                ("lp_sf_num_sjpt_gt350", 1),
            ]

            if len(skimmed_events["weight"]):
                genbb = genbb[sel_all]
                genq = genq[sel_all]

                sf_dicts = []
                lp_num_jets = num_jets if self._save_all else 1

                for i in range(lp_num_jets):
                    if self._save_all:
                        bb_select = skimmed_events["ak8FatJetHbb"][:, i].astype(bool)
                        VV_select = skimmed_events["ak8FatJetHVV"][:, i].astype(bool)
                    else:
                        # only do VV jets
                        bb_select = np.zeros(len(skimmed_events["ak8FatJetHbb"])).astype(bool)
                        # exactly 1 jet is matched (otherwise those SFs are ignored in post-processing anyway)
                        VV_select = np.sum(skimmed_events["ak8FatJetHVV"], axis=1) == 1

                    # selectors for Hbb jets and HVV jets with 2, 3, or 4 prongs separately
                    selectors = {
                        # name: (selector, gen quarks, num prongs)
                        "bb": (bb_select, genbb, 2),
                        **{
                            f"VV{k}q": (
                                VV_select
                                * (skimmed_events["ak8FatJetHVVNumProngs"].squeeze() == k),
                                genq,
                                k,
                            )
                            for k in range(2, 4 + 1)
                        },
                    }

                    selected_sfs = {}

                    for key, (selector, gen_quarks, num_prongs) in selectors.items():
                        if np.sum(selector) > 0:
                            sel_events = events[sel_all][selector]
                            selected_sfs[key] = get_lund_SFs(
                                sel_events,
                                i
                                if self._save_all
                                else skimmed_events["ak8FatJetHVV"][selector][:, 1],
                                num_prongs,
                                gen_quarks[selector],
                                trunc_gauss=False,
                                lnN=True,
                            )

                    sf_dict = {}

                    # collect all the scale factors, fill in 1s for unmatched jets
                    for key, shape in items:
                        arr = np.ones((np.sum(sel_all), shape))

                        for select_key, (selector, _, _) in selectors.items():
                            if np.sum(selector) > 0:
                                arr[selector] = selected_sfs[select_key][key]

                        sf_dict[key] = arr

                    sf_dicts.append(sf_dict)

                sf_dicts = concatenate_dicts(sf_dicts)

            else:
                print("No signal events selected")
                sf_dicts = {}
                for key, shape in items:
                    arr = np.ones((np.sum(sel_all), shape))
                    sf_dicts[key] = arr

            skimmed_events = {**skimmed_events, **sf_dicts}

        ######################
        # HWW Tagger Inference
        ######################

        # TODO: only need to run inference for the WW candidate jet
        if self._inference:
            # apply HWW4q tagger
            pnet_vars = {}
            if self._save_all:
                # run on both jets
                pnet_vars = runInferenceTriton(
                    self.tagger_resources_path,
                    events[sel_all],
                    ak15=False,
                    all_outputs=False,
                )
                skimmed_events = {**skimmed_events, **pnet_vars}
            else:
                # run only on VV candidate jet
                pnet_vars = runInferenceTriton(
                    self.tagger_resources_path,
                    events[sel_all],
                    num_jets=1,
                    in_jet_idx=bb_mask[:, 0].astype(int),
                    ak15=False,
                    all_outputs=False,
                    jet_label="VV",
                )
                skimmed_events = {
                    **skimmed_events,
                    **{key: val for (key, val) in pnet_vars.items() if key in self.min_branches},
                }

        df = self.to_pandas(skimmed_events)
        fname = events.behavior["__events_factory__"]._partition_key.replace("/", "_") + ".parquet"
        self.dump_table(df, fname)

        return {year: {dataset: {"nevents": n_events, "cutflow": cutflow}}}

    def postprocess(self, accumulator):
        return accumulator

    def getVBFVars(
        self,
        events: ak.Array,
        jets: JetArray,
        ak8FatJetVars: Dict,
        bb_mask: np.ndarray,
        isGen: bool = False,
        skim_vars: dict = None,
        pt_shift: str = None,
        mass_shift: str = None,
    ) -> Dict:
        """
        Computes selections on VBF jet candidates based on B2G-22-003.
        Sorts jets by pt after applying base cuts and fatjet exclusion.
        Stores nGoodVBFJets, an int list encoding cuts, and kinematic variables of VBF jet candidates.

        TODO:
            - Implement the use of pt_shift, mass_shift, skim_vars.
            - Study selection parameters that provide the best sensitivity.
            - Decide best way to compute vbf variables (vector or by hand)

        Args:
            events (ak.Array): Event array.
            jets (JetArray): Array of ak4 jets **with JECs already applied**.
            ak8FatJetVars (Dict): AK8 Fat Jet variables.
            bb_mask (np.ndarray): BB mask array.
            isGen (bool, optional): Flag for generation-level. Defaults to False.
            skim_vars (dict, optional): Skim variables. Defaults to None.
            pt_shift (str, optional): PT shift. Defaults to None.
            mass_shift (str, optional): Mass shift. Defaults to None.

        Returns:
            Dict: VBF variables dictionary.

        """
        vbfVars = {}

        # AK4 jets definition: 5.4 B2G-22-003
        ak4_jet_mask = (
            jets.isTight
            & (jets.pt > self.ak4_jet_selection["pt"])
            & (np.abs(jets.eta) < 4.7)
            # medium puId https://twiki.cern.ch/twiki/bin/viewauth/CMS/PileupJetIDUL
            & ((jets.pt > 50) | ((jets.puId & 2) == 2))
        )

        # VBF selections: 7.1.4 B2G-22-003

        # Mask for electron/muon overlap
        # electrons, muons = events.Electron[events.Electron.pt < 5], events.Muon[events.Muon.pt < 7]
        # e_pairs = ak.cartesian([jets, electrons], nested=True)
        # e_pairs_mask = np.abs(e_pairs.slot0.delta_r(e_pairs.slot1)) < 0.4
        # m_pairs = ak.cartesian([jets, muons], nested=True)
        # m_pairs_mask = np.abs(m_pairs.slot0.delta_r(m_pairs.slot1)) < 0.4

        # electron_muon_overlap_mask = ~(
        #     ak.any(e_pairs_mask, axis=-1) | ak.any(m_pairs_mask, axis=-1)
        # )

        # Fatjet Definition for ∆R calculations: same definition as in getDijetVars() (not included so we can study its effects in the output.)
        ptlabel = pt_shift if pt_shift is not None else ""
        mlabel = mass_shift if mass_shift is not None else ""
        bbJet = vector.array(
            {
                "pt": ak8FatJetVars[f"ak8FatJetPt{ptlabel}"][bb_mask],
                "phi": ak8FatJetVars["ak8FatJetPhi"][bb_mask],
                "eta": ak8FatJetVars["ak8FatJetEta"][bb_mask],
                "M": ak8FatJetVars[f"ak8FatJetParticleNetMass{mlabel}"][bb_mask],
            }
        )

        VVJet = vector.array(
            {
                "pt": ak8FatJetVars[f"ak8FatJetPt{ptlabel}"][~bb_mask],
                "phi": ak8FatJetVars["ak8FatJetPhi"][~bb_mask],
                "eta": ak8FatJetVars["ak8FatJetEta"][~bb_mask],
                "M": ak8FatJetVars[f"ak8FatJetMsd{mlabel}"][~bb_mask],
                # TODO: change this to ParticleNetMass for next run
                # "M": ak8FatJetVars[f"ak8FatJetParticleNetMass{mlabel}"][~bb_mask],
            }
        )

        # this might not work due to types
        fatjet_overlap_mask = (np.abs(jets.delta_r(bbJet)) > 1.2) & (
            np.abs(jets.delta_r(VVJet)) > 0.8
        )

        # Apply base masks, sort, and calculate vbf dijet (jj) cuts
        vbfJets_mask = ak4_jet_mask  # & electron_muon_overlap_mask & fatjet_overlap_mask
        vbfJets = jets[vbfJets_mask]

        vbfJets_sorted_pt = vbfJets[ak.argsort(vbfJets.pt, ascending=False)]
        # this is the only which does not guarantee two guys. in the other sorts, the entries are specifically None.
        vbfJets_sorted_pt = ak.pad_none(vbfJets_sorted_pt, 2, clip=True)

        # pt sorted eta and dijet mass mask
        vbf1 = vector.array(
            {
                "pt": ak.flatten(pad_val(vbfJets_sorted_pt[:, 0:1].pt, 1, axis=1)),
                "phi": ak.flatten(pad_val(vbfJets_sorted_pt[:, 0:1].phi, 1, axis=1)),
                "eta": ak.flatten(pad_val(vbfJets_sorted_pt[:, 0:1].eta, 1, axis=1)),
                "M": ak.flatten(pad_val(vbfJets_sorted_pt[:, 0:1].mass, 1, axis=1)),
            }
        )

        vbf2 = vector.array(
            {
                "pt": ak.flatten(pad_val(vbfJets_sorted_pt[:, 1:2].pt, 1, axis=1)),
                "phi": ak.flatten(pad_val(vbfJets_sorted_pt[:, 1:2].phi, 1, axis=1)),
                "eta": ak.flatten(pad_val(vbfJets_sorted_pt[:, 1:2].eta, 1, axis=1)),
                "M": ak.flatten(pad_val(vbfJets_sorted_pt[:, 1:2].mass, 1, axis=1)),
            }
        )

        jj = vbf1 + vbf2

        mass_jj_cut_sorted_pt = jj.mass > 500
        eta_jj_cut_sorted_pt = np.abs(vbf1.eta - vbf2.eta) > 4.0

        # uncomment these last two to include dijet cuts
        vbfJets_mask_sorted_pt = vbfJets_mask  # * mass_jj_cut_sorted_pt * eta_jj_cut_sorted_pt
        n_good_vbf_jets_sorted_pt = ak.fill_none(ak.sum(vbfJets_mask_sorted_pt, axis=1), 0)

        # add vbf gen quark info
        if isGen:  # add | True when debugging with local files
            vbfGenJets = events.GenPart[events.GenPart.hasFlags(["isHardProcess"])][:, 4:6]

            vbfVars[f"vbfptGen"] = pad_val(vbfGenJets.pt, 2, axis=1)
            vbfVars[f"vbfetaGen"] = pad_val(vbfGenJets.eta, 2, axis=1)
            vbfVars[f"vbfphiGen"] = pad_val(vbfGenJets.phi, 2, axis=1)
            vbfVars[f"vbfMGen"] = pad_val(vbfGenJets.mass, 2, axis=1)

            jet_pairs = ak.cartesian({"reco": vbfJets_sorted_pt[:, 0:2], "gen": vbfGenJets[:, 0:2]})

            # Calculate delta eta and delta phi for each pair
            delta_eta = jet_pairs["reco"].eta - jet_pairs["gen"].eta
            delta_phi = np.pi - np.abs(np.abs(jet_pairs["reco"].phi - jet_pairs["gen"].phi) - np.pi)

            # Calculate delta R for each pair
            delta_R = np.sqrt(delta_eta**2 + delta_phi**2)

            # Apply a mask for a low delta R value
            mask_low_delta_R = delta_R < 0.4
            num_per_event = ak.sum(mask_low_delta_R, axis=-1)  # miscounts 0's since some are empty

            # Combine masks with logical 'and' operation
            total_mask = n_good_vbf_jets_sorted_pt > 1

            # set event that fail to have 0 for num of events.
            num_per_event = ak.where(total_mask, num_per_event, 0)
            vbfVars[f"vbfNumMatchedGen"] = num_per_event.to_numpy()

            # adds data about R1 R2 selection efficiencies.
            graphingR1R2 = False
            if (
                graphingR1R2 == True
            ):  # compute fatjet mask many times, execute dijet selection and associated cuts. add to datafram label with R1 R2 info in it and ngoodjets for this configuration
                for R1 in np.arange(0.3, 2, 0.1):
                    for R2 in np.arange(0.3, 2, 0.1):
                        fatjet_overlap_mask = (np.abs(jets.delta_r(bbJet)) > R1) & (
                            np.abs(jets.delta_r(VVJet)) > R2
                        )

                        # compute n_good_vbf_jets + incorporate eta_jj > 4.0
                        vbfJets_mask = (
                            ak4_jet_mask  # & electron_muon_overlap_mask & fatjet_overlap_mask
                        )

                        # vbfJets_mask = fatjet_overlap_mask # this is for unflitered events
                        vbfJets = jets[vbfJets_mask]
                        vbfJets_sorted_pt = vbfJets[ak.argsort(vbfJets.pt, ascending=False)]
                        vbfJets_sorted_pt = ak.pad_none(vbfJets_sorted_pt, 2, clip=True)
                        jj_sorted_pt = vbfJets_sorted_pt[:, 0:1] + vbfJets_sorted_pt[:, 1:2]
                        mass_jj_cut_sorted_pt = jj_sorted_pt.mass > 500
                        eta_jj_cut_sorted_pt = (
                            np.abs(vbfJets_sorted_pt[:, 0:1].eta - vbfJets_sorted_pt[:, 1:2].eta)
                            > 4.0
                        )
                        vbfJets_mask_sorted_pt = (
                            vbfJets_mask * mass_jj_cut_sorted_pt * eta_jj_cut_sorted_pt
                        )
                        num_sorted_pt = ak.fill_none(ak.sum(vbfJets_mask_sorted_pt, axis=1), 0)

                        # here we can print some information about the jets so that we can study the selections a bit.
                        # jet_pairs = ak.cartesian({"reco": vbfJets, "gen": vbfGenJets[:,0:2]}) # this is only for unfiltered events
                        jet_pairs = ak.cartesian(
                            {"reco": vbfJets_sorted_pt[:, 0:2], "gen": vbfGenJets[:, 0:2]}
                        )

                        # Calculate delta eta and delta phi for each pair
                        delta_eta = jet_pairs["reco"].eta - jet_pairs["gen"].eta
                        delta_phi = np.pi - np.abs(
                            np.abs(jet_pairs["reco"].phi - jet_pairs["gen"].phi) - np.pi
                        )

                        # Calculate delta R for each pair
                        delta_R = np.sqrt(delta_eta**2 + delta_phi**2)

                        # Apply a mask for a low delta R value
                        mask_low_delta_R = delta_R < 0.4
                        num_per_event = ak.sum(
                            mask_low_delta_R, axis=-1
                        )  # miscounts 0's since some are empty

                        # Combine masks with logical 'and' operation
                        total_mask = num_sorted_pt > 1

                        # set event that fail to have 0 for num of events.
                        num_per_event = ak.where(total_mask, num_per_event, 0)
                        vbfVars[f"vbfR1{R1:.1f}R2{R2:.1f}"] = num_per_event.to_numpy()

                        # note later when we have the pd dataframe, we need to apply mask, then turn data into graph.
                        # and df = df[selection_mask & (df[('nGoodMuons', 0)] == 0) & (df[('nGoodElectrons', 0)] == 0) & (df[('nGoodVBFJets', 0)] >= 1)& (df[('nGoodJets', 0)] == 0)]

        vbfVars[f"vbfpt"] = pad_val(vbfJets_sorted_pt.pt, 2, axis=1)
        vbfVars[f"vbfeta"] = pad_val(vbfJets_sorted_pt.eta, 2, axis=1)
        vbfVars[f"vbfphi"] = pad_val(vbfJets_sorted_pt.phi, 2, axis=1)
        vbfVars[f"vbfM"] = pad_val(vbfJets_sorted_pt.mass, 2, axis=1)

        # int list representing the number of passing vbf jets per event
        vbfVars[f"nGoodVBFJets"] = n_good_vbf_jets_sorted_pt.to_numpy()

        adding_bdt_vars = True
        if adding_bdt_vars == True:
            # Adapted from HIG-20-005 ggF_Killer 6.2.2
            # https://coffeateam.github.io/coffea/api/coffea.nanoevents.methods.vector.PtEtaPhiMLorentzVector.html
            # https://coffeateam.github.io/coffea/api/coffea.nanoevents.methods.vector.LorentzVector.html
            # Adding variables defined in HIG-20-005 that show strong differentiation for VBF signal events and background

            # seperation between both ak8 higgs jets
            vbfVars[f"vbf_dR_HH"] = VVJet.deltaR(bbJet)

            vbfVars[f"vbf_dR_j0_HVV"] = vbf1.deltaR(VVJet)
            vbfVars[f"vbf_dR_j1_HVV"] = vbf2.deltaR(VVJet)
            vbfVars[f"vbf_dR_j0_Hbb"] = vbf1.deltaR(bbJet)
            vbfVars[f"vbf_dR_j1_Hbb"] = vbf2.deltaR(bbJet)
            vbfVars[f"vbf_dR_jj"] = vbf1.deltaR(vbf2)
            vbfVars[f"vbf_Mass_jj"] = jj.M
            vbfVars[f"vbf_dEta_jj"] = np.abs(vbf1.eta - vbf2.eta)

            # Subleading VBF-jet cos(θ) in the HH+2j center of mass frame:
            # https://github.com/scikit-hep/vector/blob/main/src/vector/_methods.py#L916
            system_4vec = vbf1 + vbf2 + VVJet + bbJet
            j1_CMF = vbf1.boostCM_of_p4(system_4vec)

            # Leading VBF-jet cos(θ) in the HH+2j center of mass frame:
            thetab1 = 2 * np.arctan(np.exp(-j1_CMF.eta))
            thetab1 = np.cos(thetab1)  # 12
            vbfVars[f"vbf_cos_j1"] = np.abs(thetab1)

            # Subleading VBF-jet cos(θ) in the HH+2j center of mass frame:
            j2_CMF = vbf2.boostCM_of_p4(system_4vec)
            thetab2 = 2 * np.arctan(np.exp(-j2_CMF.eta))
            thetab2 = np.cos(thetab2)
            vbfVars[f"vbf_cos_j2"] = np.abs(thetab2)

            # H1-centrality * H2-centrality:
            delta_eta = vbf1.eta - vbf2.eta
            avg_eta = (vbf1.eta + vbf2.eta) / 2
            prod_centrality = np.exp(
                -np.power((VVJet.eta - avg_eta) / delta_eta, 2)
                - np.power((bbJet.eta - avg_eta) / delta_eta, 2)
            )
            vbfVars[f"vbf_prod_centrality"] = prod_centrality

        return vbfVars

    def getDijetVars(
        self, ak8FatJetVars: Dict, bb_mask: np.ndarray, pt_shift: str = None, mass_shift: str = None
    ):
        """Calculates Dijet variables for given pt / mass JEC / JMS/R variation"""
        dijetVars = {}

        ptlabel = pt_shift if pt_shift is not None else ""
        mlabel = mass_shift if mass_shift is not None else ""
        bbJet = vector.array(
            {
                "pt": ak8FatJetVars[f"ak8FatJetPt{ptlabel}"][bb_mask],
                "phi": ak8FatJetVars["ak8FatJetPhi"][bb_mask],
                "eta": ak8FatJetVars["ak8FatJetEta"][bb_mask],
                "M": ak8FatJetVars[f"ak8FatJetParticleNetMass{mlabel}"][bb_mask],
            }
        )

        VVJet = vector.array(
            {
                "pt": ak8FatJetVars[f"ak8FatJetPt{ptlabel}"][~bb_mask],
                "phi": ak8FatJetVars["ak8FatJetPhi"][~bb_mask],
                "eta": ak8FatJetVars["ak8FatJetEta"][~bb_mask],
                "M": ak8FatJetVars[f"ak8FatJetParticleNetMass{mlabel}"][~bb_mask],
            }
        )

        Dijet = bbJet + VVJet

        shift = ptlabel + mlabel

        dijetVars[f"DijetPt{shift}"] = Dijet.pt
        dijetVars[f"DijetMass{shift}"] = Dijet.M
        dijetVars[f"DijetEta{shift}"] = Dijet.eta

        dijetVars[f"bbFatJetPtOverDijetPt{shift}"] = bbJet.pt / Dijet.pt
        dijetVars[f"VVFatJetPtOverDijetPt{shift}"] = VVJet.pt / Dijet.pt
        dijetVars[f"VVFatJetPtOverbbFatJetPt{shift}"] = VVJet.pt / bbJet.pt

        return dijetVars<|MERGE_RESOLUTION|>--- conflicted
+++ resolved
@@ -482,7 +482,6 @@
         add_selection("ak8bb_txbb", txbb_cut, *selection_args)
 
         # XHY->bbWW Semi-resolved Channel Veto
-<<<<<<< HEAD
         Wqq_excess = ak.count(fatjets["particleNet_H4qvsQCD"][fatjets["particleNet_H4qvsQCD"] >= 0.8],axis=-1 )  
         
         #if Wqq_excess for an event is == 2 then we need to make sure that the Hbb is included in these two
@@ -492,18 +491,6 @@
         ) 
         
         #skimmed_events["ak8_semi_resolved_Wqq"] = Wqq_cut.to_numpy() # For testing/plotting
-=======
-        Wqq_excess = ak.count(
-            fatjets["particleNet_H4qvsQCD"][fatjets["particleNet_H4qvsQCD"] >= 0.8], axis=-1
-        )
-
-        # if Wqq_excess for an event is == 2 then we need to make sure that the Hbb is included in these two
-        Wqq_cut = (Wqq_excess < 3) & (
-            (Wqq_excess == 2 & ak8FatJetVars["ak8FatJetParticleNet_Th4q"][bb_mask] >= 0.8)
-            | (Wqq_excess < 2)
-        )
-
->>>>>>> 3678d812
         add_selection("ak8_semi_resolved_Wqq", Wqq_cut, *selection_args)
 
         # 2018 HEM cleaning
