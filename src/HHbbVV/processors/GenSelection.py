--- conflicted
+++ resolved
@@ -413,7 +413,7 @@
     tops = genparts[get_pid_mask(genparts, TOP_PDGID, byall=False) * genparts.hasFlags(GEN_FLAGS)]
     # matched_tops = ak.firsts(tops[ak.argmin(fatjets.delta_r(tops), axis=1, keepdims=True)])
     matched_tops = tops[ak.argmin(fatjets.delta_r(tops), axis=1, keepdims=True)]
-    print("matched t ", matched_tops)
+
     matched_tops_mask = ak.any(fatjets.delta_r(matched_tops) < match_dR, axis=1)
     genResVars = {
         f"fj_genRes_{key}": ak.fill_none(matched_tops[var], -99999) for (var, key) in P4.items()
@@ -442,27 +442,12 @@
         "fj_Top_munu": to_label(decay == 5),
         "fj_Top_taunu": to_label(decay == 7),
     }
-<<<<<<< HEAD
     matched_topdaus_mask = ak.any(fatjets.delta_r(daughters) < match_dR, axis=1)
     matched_mask = matched_tops_mask & matched_topdaus_mask
-=======
-    # matched_topdaus_mask = ak.any(fatjets.delta_r(daughters) < match_dR, axis=1)
-    matched_mask = matched_tops_mask  #  & matched_topdaus_mask
->>>>>>> 043dc5ac
-
-    print(genLabelVars)
-    print("genres ", genResVars)
-    print("mask ", matched_mask)
-    print("genresmask ", genResVars["fj_genRes_eta"][matched_mask])
-
-<<<<<<< HEAD
+
     genVars = {**genResVars, **genLabelVars}
-=======
-    genVars = {**genResVars}  # , **genLabelVars}
 
     return matched_mask, genVars
->>>>>>> 043dc5ac
-
 
 def get_genjet_vars(
     events: NanoEventsArray, fatjets: FatJetArray, ak15: bool = True, match_dR: float = 1.0
