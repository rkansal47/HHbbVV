"""
Post processing skimmed parquet files (output of bbVVSkimmer processor):
(1) Applies weights / scale factors,
(2) Assigns bb, VV jets
(3) Derives extra dijet kinematic variables
(4) (optionally) Loads BDT predictions (BDT is trained separately in TrainBDT.py)
(5) (optionally) Makes control plots
(6) (optionally) Plots and saves signal and control region templates for final fits.

Author(s): Raghav Kansal, Cristina Mantilla Suarez
"""

from __future__ import annotations

import argparse
import itertools
import json
import os
import pickle
import sys
import warnings
from collections import OrderedDict
from copy import deepcopy
from dataclasses import dataclass, field
from pathlib import Path

import corrections

# from pandas.errors import SettingWithCopyWarning
import hist
import numpy as np
import pandas as pd
import plotting
import utils
from corrections import get_lpsf, postprocess_lpsfs
from hist import Hist
from utils import CUT_MAX_VAL, ShapeVar

from HHbbVV.hh_vars import (
    bg_keys,
    data_key,
    jec_shifts,
    jmsr_shifts,
    nonres_samples,
    nonres_sig_keys,
    norm_preserving_weights,
    qcd_key,
    res_samples,
    res_sig_keys,
    samples,
    txbb_wps,
    years,
)

# ignore these because they don't seem to apply
# warnings.simplefilter(action="ignore", category=SettingWithCopyWarning)


@dataclass
class Syst:
    samples: list[str] = None
    years: list[str] = field(default_factory=lambda: years)
    label: str = None


@dataclass
class Region:
    cuts: dict = None
    label: str = None


# Both Jet's Regressed Mass above 50, electron veto included in new samples
# TODO: JMSR shifts!
new_filters = [
    [
        ("('ak8FatJetParticleNetMass', '0')", ">=", 50),
        ("('ak8FatJetParticleNetMass', '1')", ">=", 50),
    ],
]

# TODO: remove electron veto!!
old_filters = [
    [
        ("('ak8FatJetParticleNetMass', '0')", ">=", 50),
        ("('ak8FatJetParticleNetMass', '1')", ">=", 50),
        ("('nGoodElectrons', '0')", "==", 0),
    ],
]

# {var: (bins, label)}
control_plot_vars = [
    # ShapeVar(var="MET_pt", label=r"$p^{miss}_T$ (GeV)", bins=[20, 0, 300]),
    # ShapeVar(var="DijetEta", label=r"$\eta^{jj}$", bins=[20, -8, 8]),
    # ShapeVar(var="DijetPt", label=r"$p_T^{jj}$ (GeV)", bins=[20, 0, 750]),
    # ShapeVar(var="DijetMass", label=r"$m^{jj}$ (GeV)", bins=[20, 600, 4000]),
    # ShapeVar(var="bbFatJetEta", label=r"$\eta^{bb}$", bins=[20, -2.4, 2.4]),
    # ShapeVar(
    #     var="bbFatJetPt", label=r"$p^{bb}_T$ (GeV)", bins=[20, 300, 2300], significance_dir="right"
    # ),
    # ShapeVar(
    #     var="bbFatJetParticleNetMass",
    #     label=r"$m^{bb}_{reg}$ (GeV)",
    #     bins=[20, 50, 250],
    #     significance_dir="bin",
    # ),
    # ShapeVar(var="bbFatJetMsd", label=r"$m^{bb}_{msd}$ (GeV)", bins=[20, 0, 300]),
    # ShapeVar(var="bbFatJetParticleNetMD_Txbb", label=r"$T^{bb}_{Xbb}$", bins=[20, 0.8, 1]),
    # ShapeVar(var="VVFatJetEta", label=r"$\eta^{VV}$", bins=[20, -2.4, 2.4]),
    # ShapeVar(var="VVFatJetPt", label=r"$p^{VV}_T$ (GeV)", bins=[20, 300, 2300]),
    # ShapeVar(var="VVFatJetParticleNetMass", label=r"$m^{VV}_{reg}$ (GeV)", bins=[20, 50, 250]),
    # ShapeVar(var="VVFatJetMsd", label=r"$m^{VV}_{msd}$ (GeV)", bins=[20, 50, 250]),
    # ShapeVar(var="VVFatJetParticleNet_Th4q", label=r"Prob($H \to 4q$) vs Prob(QCD) (Non-MD)", bins=[20, 0, 1]),
    # ShapeVar(var="VVFatJetParTMD_THWW4q", label=r"Prob($H \to VV \to 4q$) vs Prob(QCD) (Mass-Decorrelated)", bins=[20, 0, 1]),
    # ShapeVar(var="VVFatJetParTMD_probT", label=r"Prob(Top) (Mass-Decorrelated)", bins=[20, 0, 1]),
    # ShapeVar(var="VVFatJetParTMD_THWWvsT", label=r"$T^{VV}_{HWW}$", bins=[20, 0, 1]),
    # ShapeVar(var="bbFatJetPtOverDijetPt", label=r"$p^{bb}_T / p_T^{jj}$", bins=[20, 0, 40]),
    # ShapeVar(var="VVFatJetPtOverDijetPt", label=r"$p^{VV}_T / p_T^{jj}$", bins=[20, 0, 40]),
    # ShapeVar(var="VVFatJetPtOverbbFatJetPt", label=r"$p^{VV}_T / p^{bb}_T$", bins=[20, 0.4, 2.0]),
    ShapeVar(var="nGoodMuonsHbb", label=r"# of Muons", bins=[3, 0, 3]),
    ShapeVar(var="nGoodMuonsHH", label=r"# of Muons", bins=[3, 0, 3]),
    ShapeVar(var="nGoodElectronsHbb", label=r"# of Electrons", bins=[3, 0, 3]),
    ShapeVar(var="nGoodElectronsHH", label=r"# of Electrons", bins=[3, 0, 3]),
    # removed if not ggF nonresonant - needs to be the last variable!
    ShapeVar(var="BDTScore", label=r"BDT Score", bins=[50, 0, 1]),
]


def get_nonres_selection_regions(
    year: str,
    txbb_wp: str = "MP",
    bdt_wp: float = 0.998,
):
    pt_cuts = [300, CUT_MAX_VAL]
    txbb_cut = txbb_wps[year][txbb_wp]

    return {
        # {label: {cutvar: [min, max], ...}, ...}
        "pass": Region(
            cuts={
                "bbFatJetPt": pt_cuts,
                "VVFatJetPt": pt_cuts,
                "BDTScore": [bdt_wp, CUT_MAX_VAL],
                "bbFatJetParticleNetMD_Txbb": [txbb_cut, CUT_MAX_VAL],
            },
            label="Pass",
        ),
        "fail": Region(
            cuts={
                "bbFatJetPt": pt_cuts,
                "VVFatJetPt": pt_cuts,
                "bbFatJetParticleNetMD_Txbb": [0.8, txbb_cut],
            },
            label="Fail",
        ),
        "lpsf": Region(
            cuts={  # cut for which LP SF is calculated
                "BDTScore": [bdt_wp, CUT_MAX_VAL],
            },
            label="LP SF Cut",
        ),
    }


# TODO: fill out VBF selection
def get_nonres_vbf_selection_regions(
    year: str,
    txbb_wp: str = "HP",
    thww_wp: float = 0.6,
):
    # edit
    pt_cuts = [300, CUT_MAX_VAL]
    txbb_cut = txbb_wps[year][txbb_wp]

    return {
        # {label: {cutvar: [min, max], ...}, ...}
        "pass": Region(
            cuts={
                "bbFatJetPt": pt_cuts,
                "VVFatJetPt": pt_cuts,
                "bbFatJetParticleNetMD_Txbb": [txbb_cut, CUT_MAX_VAL],
                "VVFatJetParTMD_THWWvsT": [thww_wp, CUT_MAX_VAL],
                "vbf_Mass_jj": [500, 10000],
                "vbf_dEta_jj": [4, 10000],
                "ak8FatJetEta0": [-2.4, 2.4],
                "ak8FatJetEta1": [-2.4, 2.4],
                "DijetdEta": [0, 2.0],
                "DijetdPhi": [2.6, 10000],
            },
            label="Pass",
        ),
        "fail": Region(
            cuts={
                "bbFatJetPt": pt_cuts,
                "VVFatJetPt": pt_cuts,
                "bbFatJetParticleNetMD_Txbb": [0.8, txbb_cut],
                "VVFatJetParTMD_THWWvsT": [thww_wp, CUT_MAX_VAL],
                "vbf_Mass_jj": [500, 10000],
                "vbf_dEta_jj": [4, 10000],
                "ak8FatJetEta0": [-2.4, 2.4],
                "ak8FatJetEta1": [-2.4, 2.4],
                "DijetdEta": [0, 2.0],
                "DijetdPhi": [2.6, 10000],
            },
            label="Fail",
        ),
        "lpsf": Region(
            cuts={  # cut for which LP SF is calculated
                "bbFatJetPt": pt_cuts,
                "VVFatJetPt": pt_cuts,
                "VVFatJetParTMD_THWWvsT": [thww_wp, CUT_MAX_VAL],
            },
            label="LP SF Cut",
        ),
    }


def get_res_selection_regions(
    year: str,
    mass_window: list[float] = None,
    txbb_wp: str = "HP",
    thww_wp: float = 0.6,
    leadingpt_wp: float = 400,
    subleadingpt_wp: float = 300,
):
    if mass_window is None:
        mass_window = [110, 145]
    mwsize = mass_window[1] - mass_window[0]
    mw_sidebands = [
        [mass_window[0] - mwsize / 2, mass_window[0]],
        [mass_window[1], mass_window[1] + mwsize / 2],
    ]
    txbb_cut = txbb_wps[year][txbb_wp]

    # first define without pT cuts
    regions = {
        # "unblinded" regions:
        "pass": Region(
            cuts={
                "bbFatJetParticleNetMass": mass_window,
                "bbFatJetParticleNetMD_Txbb": [txbb_cut, CUT_MAX_VAL],
                "VVFatJetParTMD_THWWvsT": [thww_wp, CUT_MAX_VAL],
            },
            label="Pass",
        ),
        "fail": Region(
            cuts={
                "bbFatJetParticleNetMass": mass_window,
                "bbFatJetParticleNetMD_Txbb": [0.8, txbb_cut],
                "VVFatJetParTMD_THWWvsT": [-CUT_MAX_VAL, thww_wp],
            },
            label="Fail",
        ),
        # "blinded" validation regions:
        "passBlinded": Region(
            cuts={
                "bbFatJetParticleNetMass": mw_sidebands,
                "bbFatJetParticleNetMD_Txbb": [txbb_cut, CUT_MAX_VAL],
                "VVFatJetParTMD_THWWvsT": [thww_wp, CUT_MAX_VAL],
            },
            label="Validation Pass",
        ),
        "failBlinded": Region(
            cuts={
                "bbFatJetParticleNetMass": mw_sidebands,
                "bbFatJetParticleNetMD_Txbb": [0.8, txbb_cut],
                "VVFatJetParTMD_THWWvsT": [-CUT_MAX_VAL, thww_wp],
            },
            label="Validation Fail",
        ),
        # cut for which LP SF is calculated
        "lpsf": Region(
            cuts={"VVFatJetParTMD_THWWvsT": [thww_wp, CUT_MAX_VAL]},
            label="LP SF Cut",
        ),
    }

    # add pT cuts
    leading_pt_cut = [leadingpt_wp, CUT_MAX_VAL]
    subleading_pt_cut = [subleadingpt_wp, CUT_MAX_VAL]

    for _key, region in regions.items():
        cuts = {
            "bbFatJetPt": subleading_pt_cut,
            "VVFatJetPt": subleading_pt_cut,
            # '+' means OR
            "bbFatJetPt+VVFatJetPt": leading_pt_cut,
            **region.cuts,
        }
        region.cuts = cuts

    return regions


# fitting on bb regressed mass for nonresonant
nonres_shape_vars = [
    ShapeVar(
        "bbFatJetParticleNetMass",
        r"$m^{bb}_\mathrm{Reg}$ (GeV)",
        [20, 50, 250],
        reg=True,
        blind_window=[100, 150],
    )
]


# templates saved in bb regressed mass for nonresonant VBF
# TODO: edit as needed
nonres_vbf_shape_vars = [
    ShapeVar(
        "bbFatJetParticleNetMass",
        r"$m^{bb}_\mathrm{Reg}$ (GeV)",
        [20, 50, 250],
        reg=True,
        blind_window=[100, 150],
    )
]


# fitting on VV regressed mass + dijet mass for resonant
res_shape_vars = [
    ShapeVar(
        "VVFatJetParticleNetMass",
        r"$m^{VV}_\mathrm{Reg}$ (GeV)",
        list(range(50, 110, 10)) + list(range(110, 200, 15)) + [200, 220, 250],
        reg=False,
    ),
    ShapeVar(
        "DijetMass",
        r"$m^{jj}$ (GeV)",
        list(range(800, 1400, 100)) + [1400, 1600, 2000, 3000, 4400],
        reg=False,
    ),
]

nonres_scan_cuts = ["txbb", "bdt"]
nonres_vbf_scan_cuts = ["txbb", "thww"]  # TODO: add more cuts being scanned over
res_scan_cuts = ["txbb", "thww", "leadingpt", "subleadingpt"]

nonres_sig_keys_ggf = [
    "HHbbVV",
    "ggHH_kl_2p45_kt_1_HHbbVV",
    "ggHH_kl_5_kt_1_HHbbVV",
    "ggHH_kl_0_kt_1_HHbbVV",
]

fit_bgs = ["TT", "ST", "W+Jets", "Z+Jets"]  # only the BG MC samples that are used in the fits
fit_mcs = nonres_sig_keys + res_sig_keys + fit_bgs

weight_shifts = {
    "pileup": Syst(samples=fit_mcs, label="Pileup"),
    "pileupID": Syst(samples=fit_mcs, label="Pileup ID"),
    "ISRPartonShower": Syst(samples=fit_mcs, label="ISR Parton Shower"),
    "FSRPartonShower": Syst(samples=fit_mcs, label="FSR Parton Shower"),
    "L1EcalPrefiring": Syst(
        samples=fit_mcs,
        years=["2016APV", "2016", "2017"],
        label="L1 ECal Prefiring",
    ),
    "electron_id": Syst(samples=fit_mcs, label="Electron ID"),
    "muon_id": Syst(samples=fit_mcs, label="Muon ID"),
    # TODO: check which of these applies to resonant as well
    "scale": Syst(samples=nonres_sig_keys + ["TT"], label="QCDScaleAcc"),
    "pdf": Syst(samples=nonres_sig_keys, label="PDFAcc"),
    # "top_pt": ["TT"],
}

plot_sig_keys_nonres = [
    "HHbbVV",
    "VBFHHbbVV",
    "qqHH_CV_1_C2V_0_kl_1_HHbbVV",
    "qqHH_CV_1_C2V_2_kl_1_HHbbVV",
]


def main(args):
    global control_plot_vars  # noqa: PLW0603

    shape_vars, scan, scan_cuts, scan_wps = _init(args)
    sig_keys, sig_samples, bg_keys, bg_samples = _process_samples(args)
    all_samples = sig_keys + bg_keys
    _make_dirs(args, scan, scan_cuts, scan_wps)  # make plot, template dirs if needed
    cutflow = pd.DataFrame(index=all_samples)  # save cutflow as pandas table

    # utils.remove_empty_parquets(samples_dir, year)
    events_dict = _load_samples(args, bg_samples, sig_samples, cutflow)
    bb_masks = bb_VV_assignment(events_dict)

    # QCD xsec normalization for plots
    qcd_sf(events_dict, cutflow)

    # THWW score vs Top (if not already from processor)
    derive_variables(events_dict)

    # args has attr if --control-plots arg was set
    if hasattr(args, "control_plots_dir"):
        cutflow.to_csv(args.control_plots_dir / "preselection_cutflow.csv")

    print("\nCutflow", cutflow)

    # Load BDT Scores
    if not args.resonant and not args.vbf:
        print("\nLoading BDT predictions")
        load_bdt_preds(
            events_dict,
            args.year,
            args.bdt_preds_dir,
            jec_jmsr_shifts=True,
        )
        print("Loaded BDT preds\n")
    else:
        if control_plot_vars[-1].var == "BDTScore":
            control_plot_vars = control_plot_vars[:-1]

    # Load VBF Variables (edits events_dict so that all of the events have the appropriate variables and stuff) TODO:
    if args.vbf:
        pt_labels = ["JES", "JER"]
        m_labels = ["JMS", "JMR"]
        for key, df in events_dict.items():
            bb_mask = (
                df[("ak8FatJetParticleNetMD_Txbb", 0)] > df[("ak8FatJetParticleNetMD_Txbb", 1)]
            )
            _add_vbf_columns(df, bb_mask, ptlabel="", mlabel="")

            if key == "Data":
                continue

            for var in pt_labels:
                for direction in ["down", "up"]:
                    _add_vbf_columns(df, bb_mask, ptlabel=f"_{var}_{direction}", mlabel="")

            for var in m_labels:
                for direction in ["down", "up"]:
                    _add_vbf_columns(df, bb_mask, ptlabel="", mlabel=f"_{var}_{direction}")

    # Control plots
    if args.control_plots:
        print("\nMaking control plots\n")

        control_plots(
            events_dict,
            bb_masks,
            sig_keys,
            control_plot_vars,
            args.control_plots_dir,
            args.year,
            bg_keys=args.bg_keys,
            sig_scale_dict={"HHbbVV": 1e5, "VBFHHbbVV": 2e6} | {key: 2e4 for key in res_sig_keys},
            # sig_splits=sig_splits,
            HEM2d=args.HEM2d,
            show=False,
        )

    if args.bdt_plots and not args.resonant and not args.vbf:
        print("\nMaking BDT sculpting plots\n")

        plot_bdt_sculpting(
            events_dict, bb_masks, args.bdt_sculpting_plots_dir, args.year, show=False
        )

    if args.templates:
        for wps in scan_wps:  # if not scanning, this will just be a single WP
            cutstr = "_".join([f"{cut}_{wp}" for cut, wp in zip(scan_cuts, wps)]) if scan else ""
            template_dir = args.template_dir / cutstr / args.templates_name

            cutargs = {f"{cut}_wp": wp for cut, wp in zip(scan_cuts, wps)}
            if args.resonant:
                selection_regions = get_res_selection_regions(args.year, **cutargs)
            elif args.vbf:
                selection_regions = get_nonres_vbf_selection_regions(args.year, **cutargs)
            else:
                selection_regions = get_nonres_selection_regions(args.year, **cutargs)

            # load pre-calculated systematics and those for different years if saved already
            systs_file = template_dir / "systematics.json"
            systematics = _check_load_systematics(systs_file, args.year)

            # Lund plane SFs
            lpsfs(
                events_dict,
                bb_masks,
                sig_keys,
                sig_samples,
                cutflow,
                selection_regions["lpsf"],
                systematics,
                args.lp_sf_all_years,
                args.bdt_preds_dir,
                template_dir,
                systs_file,
                args.signal_data_dirs[0],
            )

            # Check for 0 weights - would be an issue for weight shifts
            check_weights(events_dict)

            print("\nMaking templates")
            templates = {}

            jshifts = [""] + jec_shifts + jmsr_shifts if args.do_jshifts else [""]
            for jshift in jshifts:
                print(jshift)
                plot_dir = (
                    args.templates_plots_dir / cutstr / f"{'jshifts/' if jshift != '' else ''}"
                    if args.plot_dir != ""
                    else ""
                )
                temps = get_templates(
                    events_dict,
                    bb_masks,
                    args.year,
                    sig_keys,
                    selection_regions,
                    shape_vars,
                    systematics,
                    template_dir,
                    bg_keys=bg_keys,
                    plot_sig_keys=plot_sig_keys_nonres if not args.resonant else sig_keys,
                    plot_dir=plot_dir,
                    prev_cutflow=cutflow,
                    # sig_splits=sig_splits,
                    weight_shifts=weight_shifts,
                    jshift=jshift,
                    blind_pass=bool(args.resonant),
                    show=False,
                    plot_shifts=args.plot_shifts,
                )
                templates = {**templates, **temps}

            print("\nSaving templates")
            save_templates(
                templates, template_dir / f"{args.year}_templates.pkl", args.resonant, shape_vars
            )

            with systs_file.open("w") as f:
                json.dump(systematics, f)


def _init(args):
    if not (args.control_plots or args.bdt_plots or args.templates):
        print("You need to pass at least one of --control-plots, --bdt-plots, or --templates")
        return None

    if args.resonant:
        scan = (
            len(args.res_txbb_wp) > 1
            or len(args.res_thww_wp) > 1
            or len(args.res_leading_pt) > 1
            or len(args.res_subleading_pt) > 1
        )
        scan_wps = list(
            itertools.product(
                args.res_txbb_wp, args.res_thww_wp, args.res_leading_pt, args.res_subleading_pt
            )
        )
        # remove WPs where subleading pT > leading pT
        scan_wps = [wp for wp in scan_wps if wp[3] <= wp[2]]
        scan_cuts = res_scan_cuts
        shape_vars = res_shape_vars
    elif not args.vbf:
        scan = len(args.nonres_txbb_wp) > 1 or len(args.nonres_bdt_wp) > 1
        scan_wps = list(itertools.product(args.nonres_txbb_wp, args.nonres_bdt_wp))
        scan_cuts = nonres_scan_cuts
        shape_vars = nonres_shape_vars
    else:
        scan = len(args.nonres_vbf_txbb_wp) > 1 or len(args.nonres_vbf_thww_wp) > 1
        scan_wps = list(itertools.product(args.nonres_vbf_txbb_wp, args.nonres_vbf_thww_wp))
        scan_cuts = nonres_vbf_scan_cuts
        shape_vars = nonres_vbf_shape_vars

    return shape_vars, scan, scan_cuts, scan_wps


# adds all necessary columns to dataframes from events_dict
def _add_vbf_columns(df, bb_mask, ptlabel, mlabel):
    import vector

    bbJet = vector.array(
        {
            "pt": np.where(bb_mask, df[f"ak8FatJetPt{ptlabel}"][0], df[f"ak8FatJetPt{ptlabel}"][1]),
            "phi": np.where(bb_mask, df["ak8FatJetPhi"][0], df["ak8FatJetPhi"][1]),
            "eta": np.where(bb_mask, df["ak8FatJetEta"][0], df["ak8FatJetEta"][1]),
            "M": np.where(
                bb_mask,
                df[f"ak8FatJetParticleNetMass{mlabel}"][0],
                df[f"ak8FatJetParticleNetMass{mlabel}"][1],
            ),
        }
    )

    VVJet = vector.array(
        {
            "pt": np.where(
                ~bb_mask, df[f"ak8FatJetPt{ptlabel}"][0], df[f"ak8FatJetPt{ptlabel}"][1]
            ),
            "phi": np.where(~bb_mask, df["ak8FatJetPhi"][0], df["ak8FatJetPhi"][1]),
            "eta": np.where(~bb_mask, df["ak8FatJetEta"][0], df["ak8FatJetEta"][1]),
            "M": np.where(
                ~bb_mask,
                df[f"ak8FatJetParticleNetMass{mlabel}"][0],
                df[f"ak8FatJetParticleNetMass{mlabel}"][1],
            ),
        }
    )

    vbf1 = vector.array(
        {
            "pt": df[(f"VBFJetPt{ptlabel}", 0)],
            "phi": df[("VBFJetPhi", 0)],
            "eta": df[("VBFJetEta", 0)],
            "M": df[("VBFJetMass", 0)],
        }
    )

    vbf2 = vector.array(
        {
            "pt": df[(f"VBFJetPt{ptlabel}", 1)],
            "phi": df[("VBFJetPhi", 1)],
            "eta": df[("VBFJetEta", 1)],
            "M": df[("VBFJetMass", 1)],
        }
    )

    jj = vbf1 + vbf2

    # Adapted from HIG-20-005 ggF_Killer 6.2.2
    # https://coffeateam.github.io/coffea/api/coffea.nanoevents.methods.vector.PtEtaPhiMLorentzVector.html
    # https://coffeateam.github.io/coffea/api/coffea.nanoevents.methods.vector.LorentzVector.html
    # Adding variables defined in HIG-20-005 that show strong differentiation for VBF signal events and background

    # separation between both ak8 higgs jets
    if "vbf_dR_HH" not in df.columns:
        df["vbf_dR_HH"] = VVJet.deltaR(bbJet)
    if "vbf_dR_j0_HVV" not in df.columns:
        df["vbf_dR_j0_HVV"] = vbf1.deltaR(VVJet)
    if "vbf_dR_j1_HVV" not in df.columns:
        df["vbf_dR_j1_HVV"] = vbf2.deltaR(VVJet)
    if "vbf_dR_j0_Hbb" not in df.columns:
        df["vbf_dR_j0_Hbb"] = vbf1.deltaR(bbJet)
    if "vbf_dR_j1_Hbb" not in df.columns:
        df["vbf_dR_j1_Hbb"] = vbf2.deltaR(bbJet)
    if "vbf_dR_jj" not in df.columns:
        df["vbf_dR_jj"] = vbf1.deltaR(vbf2)
    if "vbf_Mass_jj{ptlabel}" not in df.columns:
        df[f"vbf_Mass_jj{ptlabel}"] = jj.M
    if "vbf_dEta_jj" not in df.columns:
        df["vbf_dEta_jj"] = np.abs(vbf1.eta - vbf2.eta)

    if "DijetdEta" not in df.columns:
        df["DijetdEta"] = np.abs(bbJet.eta - VVJet.eta)
    if "DijetdPhi" not in df.columns:
        df["DijetdPhi"] = np.abs(bbJet.phi - VVJet.phi)

    # Subleading VBF-jet cos(θ) in the HH+2j center of mass frame:
    # https://github.com/scikit-hep/vector/blob/main/src/vector/_methods.py#L916
    system_4vec = vbf1 + vbf2 + VVJet + bbJet
    j1_CMF = vbf1.boostCM_of_p4(system_4vec)

    # Leading VBF-jet cos(θ) in the HH+2j center of mass frame:
    thetab1 = 2 * np.arctan(np.exp(-j1_CMF.eta))
    thetab1 = np.cos(thetab1)  # 12

    if f"vbf_cos_j1{ptlabel}{mlabel}" not in df.columns:
        df[f"vbf_cos_j1{ptlabel}{mlabel}"] = np.abs(thetab1)

    # Subleading VBF-jet cos(θ) in the HH+2j center of mass frame:
    j2_CMF = vbf2.boostCM_of_p4(system_4vec)
    thetab2 = 2 * np.arctan(np.exp(-j2_CMF.eta))
    thetab2 = np.cos(thetab2)
    if f"vbf_cos_j2{ptlabel}{mlabel}" not in df.columns:
        df[f"vbf_cos_j2{ptlabel}{mlabel}"] = np.abs(thetab2)

    if "vbf_prod_centrality" not in df.columns:
        # H1-centrality * H2-centrality:
        delta_eta = vbf1.eta - vbf2.eta
        avg_eta = (vbf1.eta + vbf2.eta) / 2
        prod_centrality = np.exp(
            -np.power((VVJet.eta - avg_eta) / delta_eta, 2)
            - np.power((bbJet.eta - avg_eta) / delta_eta, 2)
        )
        df["vbf_prod_centrality"] = prod_centrality


def _process_samples(args, BDT_sample_order: list[str] = None):
    sig_samples = res_samples if args.resonant else nonres_samples
    sig_samples = deepcopy(sig_samples)

    if not args.resonant and BDT_sample_order is None and not args.vbf:
        with (args.bdt_preds_dir / f"{args.year}/sample_order.txt").open() as f:
            BDT_sample_order = list(eval(f.read()).keys())

    if args.read_sig_samples:
        # read all signal samples in directory
        read_samples = os.listdir(f"{args.signal_data_dirs[0]}/{args.year}")
        sig_samples = OrderedDict()
        for sample in read_samples:
            if sample.startswith("NMSSM_XToYHTo2W2BTo4Q2B_MX-"):
                mY = int(sample.split("-")[-1])
                mX = int(sample.split("NMSSM_XToYHTo2W2BTo4Q2B_MX-")[1].split("_")[0])

                sig_samples[f"X[{mX}]->H(bb)Y[{mY}](VV)"] = sample

    if args.sig_samples is not None:
        for sig_key, sample in list(sig_samples.items()):
            if sample not in args.sig_samples:
                del sig_samples[sig_key]

        # can load in nonres samples for control plots
        for sig_key in args.sig_samples:
            if sig_key in nonres_samples:
                sig_samples[sig_key] = nonres_samples[sig_key]

        if len(sig_samples):
            # re-order according to input ordering
            tsig_samples = OrderedDict()
            for sample in args.sig_samples:
                if sample in sig_samples:
                    # if sample is a key, get it directly
                    tsig_samples[sample] = sig_samples[sample]
                else:
                    # else if it is a value, have to find corresponding key
                    key = next(key for key, value in sig_samples.items() if value == sample)
                    tsig_samples[key] = sample

            sig_samples = tsig_samples

    bg_samples = deepcopy(samples)
    for bg_key in bg_samples:
        if bg_key not in args.bg_keys and bg_key != data_key:
            del bg_samples[bg_key]

    if not args.resonant and not args.vbf:
        for key in sig_samples.copy():
            if key not in BDT_sample_order:
                del sig_samples[key]

        for key in bg_samples.copy():
            if key not in BDT_sample_order:
                del bg_samples[key]

    if not args.data:
        try:
            del bg_samples[data_key]
        except:
            print(f"no key {data_key}")

    sig_keys = list(sig_samples.keys())
    bg_keys = list(bg_samples.keys())

    print("BDT Sample Order: ", BDT_sample_order)
    print("Sig keys: ", sig_keys)
    # print("Sig samples: ", sig_samples)
    print("BG keys: ", bg_keys)
    # print("BG Samples: ", bg_samples)

    return sig_keys, sig_samples, bg_keys, bg_samples


def _make_dirs(args, scan, scan_cuts, scan_wps):
    if args.plot_dir != "":
        args.plot_dir = Path(args.plot_dir)
        args.plot_dir.mkdir(parents=True, exist_ok=True)

        if args.control_plots:
            args.control_plots_dir = args.plot_dir / "ControlPlots" / args.year
            args.control_plots_dir.mkdir(parents=True, exist_ok=True)

        if args.bdt_plots and not args.resonant and not args.vbf:
            args.bdt_sculpting_plots_dir = args.plot_dir / "BDTSculpting"
            args.bdt_sculpting_plots_dir.mkdir(parents=True, exist_ok=True)

        if args.templates:
            args.templates_plots_dir = args.plot_dir / "Templates" / args.year
            args.templates_plots_dir.mkdir(parents=True, exist_ok=True)

            if scan:
                for wps in scan_wps:
                    cutstr = "_".join([f"{cut}_{wp}" for cut, wp in zip(scan_cuts, wps)])
                    (args.templates_plots_dir / f"{cutstr}/wshifts").mkdir(
                        parents=True, exist_ok=True
                    )
                    (args.templates_plots_dir / f"{cutstr}/jshifts").mkdir(
                        parents=True, exist_ok=True
                    )
            else:
                (args.templates_plots_dir / "wshifts").mkdir(parents=True, exist_ok=True)
                (args.templates_plots_dir / "jshifts").mkdir(parents=True, exist_ok=True)
                if args.resonant:
                    (args.templates_plots_dir / "hists2d").mkdir(parents=True, exist_ok=True)

    elif args.control_plots or args.bdt_plots:
        print(
            "You need to pass --plot-dir if you want to make control plots or BDT plots. Exiting."
        )
        sys.exit()

    if args.template_dir != "":
        args.template_dir = Path(args.template_dir)
        if scan:
            for wps in scan_wps:
                cutstr = "_".join([f"{cut}_{wp}" for cut, wp in zip(scan_cuts, wps)])
                (args.template_dir / f"{cutstr}/{args.templates_name}/cutflows/{args.year}").mkdir(
                    parents=True, exist_ok=True
                )
        else:
            (args.template_dir / f"{args.templates_name}/cutflows/{args.year}").mkdir(
                parents=True, exist_ok=True
            )

    if args.bdt_preds_dir != "" and args.bdt_preds_dir is not None:
        args.bdt_preds_dir = Path(args.bdt_preds_dir)


def _normalize_weights(events: pd.DataFrame, totals: dict, sample: str, isData: bool):
    """Normalize weights and all the variations"""
    # don't need any reweighting for data
    if isData:
        events["finalWeight"] = events["weight"]
        return

    # check weights are scaled
    if "weight_noxsec" in events and np.all(events["weight"] == events["weight_noxsec"]):
        warnings.warn(f"{sample} has not been scaled by its xsec and lumi!", stacklevel=1)

    # checking that trigger efficiencies have been applied
    if "weight_noTrigEffs" in events and not np.all(
        np.isclose(events["weight"], events["weight_noTrigEffs"], rtol=1e-5)
    ):
        # normalize weights with and without trigger efficiencies
        events["finalWeight"] = events["weight"] / totals["np_nominal"]
        events["weight_noTrigEffs"] /= totals["np_nominal"]
    else:
        events["weight"] /= totals["np_nominal"]

    # normalize all the variations
    for wvar in weight_shifts:
        if f"weight_{wvar}Up" not in events:
            continue

        for shift in ["Up", "Down"]:
            wlabel = wvar + shift
            if wvar in norm_preserving_weights:
                # normalize by their totals
                events[f"weight_{wlabel}"] /= totals[f"np_{wlabel}"]
            else:
                # normalize by the nominal
                events[f"weight_{wlabel}"] /= totals["np_nominal"]

    # create lepton weights - using Hbb weights for now
    # TODO after finalizing lepton vetoes:
    # 1) choose the right (Hbb vs HH) lepton id weights
    # 2) multiply all weights by nominal lepton id weights
    if "single_weight_electron_hbb_id_Loose" in events:
        for new_key, old_key in [
            ("electron_id", "electron_hbb_id_Loose"),
            ("muon_id", "muon_hbb_id_Loose"),
        ]:
            for shift in ["Up", "Down"]:
                events[f"weight_{new_key}{shift}"] = (
                    events["finalWeight"] * events[f"single_weight_{old_key}{shift}"][0]
                )

    # normalize scale and PDF weights
    for wkey in ["scale_weights", "pdf_weights"]:
        if wkey in events:
            events[wkey] /= totals[f"np_{wkey}"]


def load_samples(
    data_dir: Path,
    samples: dict[str, str],
    year: str,
    filters: list = None,
    columns: list = None,
    hem_cleaning: bool = True,
) -> dict[str, pd.DataFrame]:
    """
    Loads events with an optional filter.
    Divides MC samples by the total pre-skimming, to take the acceptance into account.

    Args:
        data_dir (str): path to data directory.
        samples (Dict[str, str]): dictionary of samples and selectors to load.
        year (str): year.
        filters (List): Optional filters when loading data.
        columns (List): Optional columns to load.
        hem_cleaning (bool): Whether to apply HEM cleaning to 2018 data.

    Returns:
        Dict[str, pd.DataFrame]: ``events_dict`` dictionary of events dataframe for each sample.

    """
    data_dir = Path(data_dir) / year
    full_samples_list = os.listdir(data_dir)  # get all directories in data_dir
    events_dict = {}

    # label - key of sample in events_dict
    # selector - string used to select directories to load in for this sample
    for label, selector in samples.items():
        events_dict[label] = []  # list of directories we load in for this sample
        for sample in full_samples_list:
            # check if this directory passes our selector string
            if not utils.check_selector(sample, selector):
                continue

            sample_path = data_dir / sample
            parquet_path, pickles_path = sample_path / "parquet", sample_path / "pickles"

            # no parquet directory?
            if not parquet_path.exists():
                warnings.warn(f"No parquet directory for {sample}!", stacklevel=1)
                continue

            # print(f"Loading {sample}")
            events = pd.read_parquet(parquet_path, filters=filters, columns=columns)

            # no events?
            if not len(events):
                warnings.warn(f"No events for {sample}!", stacklevel=1)
                continue

            # normalize by total events
            totals = utils.get_pickles(pickles_path, year, sample)["totals"]
            _normalize_weights(events, totals, sample, isData=label == data_key)

            if year == "2018" and hem_cleaning:
                events = utils._hem_cleaning(sample, events)

            events_dict[label].append(events)
            print(f"Loaded {sample: <50}: {len(events)} entries")

        if len(events_dict[label]):
            events_dict[label] = pd.concat(events_dict[label])
        else:
            del events_dict[label]

    return events_dict


def _check_load_systematics(systs_file: str, year: str):
    if systs_file.exists():
        print("Loading systematics")
        with systs_file.open() as f:
            systematics = json.load(f)
    else:
        systematics = {}

    if year not in systematics:
        systematics[year] = {}

    return systematics


def _load_samples(args, samples, sig_samples, cutflow, filters=None):
    if filters is None:
        filters = old_filters if args.old_processor else new_filters

    events_dict = {}
    for d in args.signal_data_dirs:
        events_dict = {
            **events_dict,
            **load_samples(d, sig_samples, args.year, filters, hem_cleaning=args.hem_cleaning),
        }

    if args.data_dir:
        events_dict = {
            **events_dict,
            **load_samples(
                args.data_dir, samples, args.year, filters, hem_cleaning=args.hem_cleaning
            ),
        }

    print("Samples: ", list(events_dict.keys()))

    utils.add_to_cutflow(events_dict, "Pre-selection", "weight", cutflow)

    print("")
    # print weighted sample yields
    wkey = "finalWeight" if "finalWeight" in next(iter(events_dict.values())) else "weight"
    for sample in events_dict:
        tot_weight = np.sum(events_dict[sample][wkey].to_numpy())
        print(f"Pre-selection {sample} yield: {tot_weight:.2f}")

    return events_dict


def apply_trigger_weights(events_dict: dict[str, pd.DataFrame], year: str, cutflow: pd.DataFrame):
    """Applies trigger scale factors to the events."""
    from coffea.lookup_tools.dense_lookup import dense_lookup

    with Path(f"../corrections/trigEffs/{year}_combined.pkl").open("rb") as filehandler:
        combined = pickle.load(filehandler)

    # sum over TH4q bins
    effs_txbb = combined["num"][:, sum, :, :] / combined["den"][:, sum, :, :]

    ak8TrigEffsLookup = dense_lookup(
        np.nan_to_num(effs_txbb.view(flow=False), 0), np.squeeze(effs_txbb.axes.edges)
    )

    weight_key = "finalWeight"

    for sample in events_dict:
        events = events_dict[sample]
        if sample == data_key:
            if weight_key not in events:
                events[weight_key] = events["weight"]
        elif f"{weight_key}_noTrigEffs" not in events:
            fj_trigeffs = ak8TrigEffsLookup(
                events["ak8FatJetParticleNetMD_Txbb"].to_numpy(),
                events["ak8FatJetPt"].to_numpy(),
                events["ak8FatJetMsd"].to_numpy(),
            )
            # combined eff = 1 - (1 - fj1_eff) * (1 - fj2_eff)
            combined_trigEffs = 1 - np.prod(1 - fj_trigeffs, axis=1, keepdims=True)
            events[f"{weight_key}_noTrigEffs"] = events["weight"]
            events[weight_key] = events["weight"] * combined_trigEffs

    if cutflow is not None:
        utils.add_to_cutflow(events_dict, "TriggerEffs", weight_key, cutflow)


def qcd_sf(events_dict: dict[str, pd.DataFrame], cutflow: pd.DataFrame):
    """Applies a QCD scale factor."""
    trig_yields = cutflow.iloc[:, -1]
    non_qcd_bgs_yield = np.sum(
        [
            trig_yields[sample]
            for sample in events_dict
            if sample not in {*nonres_sig_keys, qcd_key, data_key, *res_sig_keys}
        ]
    )
    QCD_SCALE_FACTOR = (trig_yields[data_key] - non_qcd_bgs_yield) / trig_yields[qcd_key]
    events_dict[qcd_key]["finalWeight"] *= QCD_SCALE_FACTOR

    print(f"\n{QCD_SCALE_FACTOR = }")

    if cutflow is not None:
        utils.add_to_cutflow(events_dict, "QCD SF", "finalWeight", cutflow)


def apply_weights(
    events_dict: dict[str, pd.DataFrame],
    year: str,
    cutflow: pd.DataFrame = None,
    trigger_effs: bool = True,
    qcd_sf: bool = True,
):
    """
    Applies (1) 2D trigger scale factors, (2) QCD scale facotr.

    Args:
        cutflow (pd.DataFrame): cutflow to which to add yields after scale factors.
        weight_key (str): column in which to store scaled weights in. Defaults to "finalWeight".

    """
    if trigger_effs:
        apply_trigger_weights(events_dict, year, cutflow)

    if qcd_sf:
        qcd_sf(events_dict, cutflow)


def bb_VV_assignment(events_dict: dict[str, pd.DataFrame]) -> dict[str, pd.DataFrame]:
    """
    Creates a dataframe of masks for extracting the bb or VV candidates.
    bb candidate is chosen based on higher Txbb score.

    Returns:
        Dict[str, pd.DataFrame]: ``bb_masks`` dict of boolean masks for each sample,
          of shape ``[num_events, 2]``.

    """
    bb_masks = {}

    for sample, events in events_dict.items():
        txbb = events["ak8FatJetParticleNetMD_Txbb"]
        bb_mask = txbb[0] >= txbb[1]
        bb_masks[sample] = pd.concat((bb_mask, ~bb_mask), axis=1)

    return bb_masks


def derive_variables(events_dict: dict[str, pd.DataFrame]):
    """Add HWW vs (QCD + Top) discriminant"""
    for sample, events in events_dict.items():
        if "VVFatJetParTMD_THWWvsT" in events or "ak8FatJetParTMD_THWWvsT" in events:
            continue

        if "ak8FatJetParTMD_probT" not in events:
            warnings.warn(f"ParT variables missing in {sample}!", stacklevel=1)
            continue

        h4qvst = (events["ak8FatJetParTMD_probHWW3q"] + events["ak8FatJetParTMD_probHWW4q"]) / (
            events["ak8FatJetParTMD_probHWW3q"]
            + events["ak8FatJetParTMD_probHWW4q"]
            + events["ak8FatJetParTMD_probQCD"]
            + events["ak8FatJetParTMD_probT"]
        )

        events_dict[sample] = pd.concat(
            [events, pd.concat([h4qvst], axis=1, keys=["ak8FatJetParTMD_THWWvsT"])], axis=1
        )


def load_bdt_preds(
    events_dict: dict[str, pd.DataFrame],
    year: str,
    bdt_preds_dir: Path,
    jec_jmsr_shifts: bool = False,
):
    """
    Loads the BDT scores for each event and saves in the dataframe in the "BDTScore" column.
    If ``jec_jmsr_shifts``, also loads BDT preds for every JEC / JMSR shift in MC.

    Args:
        bdt_preds (str): Path to the bdt_preds .npy file.
        bdt_sample_order (List[str]): Order of samples in the predictions file.

    """
    with (bdt_preds_dir / year / "sample_order.txt").open() as f:
        sample_order_dict = eval(f.read())

    bdt_preds = np.load(f"{bdt_preds_dir}/{year}/preds.npy")

    multiclass = len(bdt_preds.shape) > 1

    if jec_jmsr_shifts:
        shift_preds = {
            jshift: np.load(f"{bdt_preds_dir}/{year}/preds_{jshift}.npy")
            for jshift in jec_shifts + jmsr_shifts
        }

    i = 0
    for sample, num_events in sample_order_dict.items():
        if sample in events_dict:
            events = events_dict[sample]
            assert num_events == len(
                events
            ), f"# of BDT predictions does not match # of events for sample {sample}"

            if not multiclass:
                events["BDTScore"] = bdt_preds[i : i + num_events]
            else:
                events["BDTScore"] = bdt_preds[i : i + num_events, 0]
                events["BDTScoreQCD"] = bdt_preds[i : i + num_events, 1]
                events["BDTScoreTT"] = bdt_preds[i : i + num_events, 2]
                events["BDTScoreVJets"] = 1 - np.sum(bdt_preds[i : i + num_events], axis=1)

            if jec_jmsr_shifts and sample != data_key:
                for jshift in jec_shifts + jmsr_shifts:
                    if not multiclass:
                        events["BDTScore_" + jshift] = shift_preds[jshift][i : i + num_events]
                    else:
                        events["BDTScore_" + jshift] = shift_preds[jshift][i : i + num_events, 0]
                        events["BDTScoreQCD_" + jshift] = shift_preds[jshift][i : i + num_events, 1]
                        events["BDTScoreTT_" + jshift] = shift_preds[jshift][i : i + num_events, 2]
                        events["BDTScoreVJets_" + jshift] = 1 - np.sum(
                            shift_preds[jshift][i : i + num_events], axis=1
                        )

        i += num_events

    assert i == len(bdt_preds), f"# events {i} != # of BDT preds {len(bdt_preds)}"


def get_lpsf_all_years(
    sig_key: str,
    data_dir: Path,
    samples: dict,
    lp_region: Region,
    bdt_preds_dir: Path = None,
):
    print("Getting LP SF for all years combined")
    events_all = []
    sels_all = []

    # (column name, number of subcolumns)
    load_columns = [
        ("weight", 1),
        ("weight_noTrigEffs", 1),
        ("ak8FatJetPt", 2),
        ("ak8FatJetMsd", 2),
        ("ak8FatJetHVV", 2),
        ("ak8FatJetHVVNumProngs", 1),
        ("ak8FatJetParticleNetMD_Txbb", 2),
        ("VVFatJetParTMD_THWWvsT", 1),
        ("lp_sf_lnN", 101),
        ("lp_sf_sys_down", 1),
        ("lp_sf_sys_up", 1),
        ("lp_sf_double_matched_event", 1),
        ("lp_sf_unmatched_quarks", 1),
        ("lp_sf_num_sjpt_gt350", 1),
    ]

    # nonresonant samples use old skimmer #TODO: update!!!
    if bdt_preds_dir is not None:
        load_columns.remove(("weight_noTrigEffs", 1))
        load_columns.remove(("VVFatJetParTMD_THWWvsT", 1))

        load_columns += [
            ("ak8FatJetParTMD_probHWW3q", 2),
            ("ak8FatJetParTMD_probHWW4q", 2),
            ("ak8FatJetParTMD_probQCD", 2),
            ("ak8FatJetParTMD_probT", 2),
        ]

    # reformat into ("column name", "idx") format for reading multiindex columns
    column_labels = []
    for key, num_columns in load_columns:
        for i in range(num_columns):
            column_labels.append(f"('{key}', '{i}')")

    for year in years:
        events_dict = utils.load_samples(
            data_dir, {sig_key: samples[sig_key]}, year, new_filters, column_labels
        )

        # print weighted sample yields
        wkey = "finalWeight" if "finalWeight" in next(iter(events_dict.values())) else "weight"
        print(np.sum(events_dict[sig_key][wkey].to_numpy()))

        bb_masks = bb_VV_assignment(events_dict)

        if "finalWeight_noTrigEffs" not in events_dict[sig_key]:
            apply_weights(events_dict, year)
            derive_variables(events_dict)

        events_dict[sig_key] = postprocess_lpsfs(events_dict[sig_key])

        if bdt_preds_dir is not None:
            with (bdt_preds_dir / year / "sample_order.txt").open() as f:
                sample_order_dict = eval(f.read())

            # load bdt preds for sig only
            bdt_preds = np.load(f"{bdt_preds_dir}/{year}/preds.npy")
            multiclass = len(bdt_preds.shape) > 1
            i = 0
            for sample, num_events in sample_order_dict.items():
                if sample != sig_key:
                    i += num_events
                    continue

                events = events_dict[sample]
                assert num_events == len(
                    events
                ), f"# of BDT predictions does not match # of events for sample {sample}"
                if not multiclass:
                    events["BDTScore"] = bdt_preds[i : i + num_events]
                else:
                    events["BDTScore"] = bdt_preds[i : i + num_events, 0]
                break

        sel, _ = utils.make_selection(lp_region.cuts, events_dict, bb_masks)

        events_all.append(events_dict[sig_key])
        sels_all.append(sel[sig_key])

    events = pd.concat(events_all, axis=0)
    sel = np.concatenate(sels_all, axis=0)

    return get_lpsf(events, sel)


def lpsfs(
    events_dict: dict[str, pd.DataFrame],
    bb_masks: dict[str, pd.DataFrame],
    sig_keys: list[str],
    sig_samples: dict[str, str],
    cutflow: pd.DataFrame,
    lp_selection_region: Region,
    systematics: dict,
    all_years: bool = False,
    bdt_preds_dir: Path = None,
    template_dir: Path = None,
    systs_file: Path = None,
    data_dir: Path = None,
):
    """
    1) Calculates LP SFs for each signal, if not already in ``systematics``
        - Does it for all years once if args.lp_sf_all_years or just for the given year
    2) Saves them to ``systs_file`` and CSV for posterity
    """
    if not all_years:
        warnings.warn(
            "LP SF only calculated from single year's samples", RuntimeWarning, stacklevel=1
        )

    for sig_key in sig_keys:
        if sig_key not in systematics or "lp_sf" not in systematics[sig_key]:
            print(f"\nGetting LP SFs for {sig_key}")

            if sig_key not in systematics:
                systematics[sig_key] = {}

            # SFs are correlated across all years so needs to be calculated with full dataset
            if all_years:
                lp_sf, unc, uncs = get_lpsf_all_years(
                    sig_key,
                    data_dir,
                    sig_samples,
                    lp_selection_region,
                    bdt_preds_dir,
                )
            # Only for testing, can do just for a single year
            else:
                # calculate only for current year
                events_dict[sig_key] = postprocess_lpsfs(events_dict[sig_key])
                sel, cf = utils.make_selection(
                    lp_selection_region.cuts,
                    events_dict,
                    bb_masks,
                    prev_cutflow=cutflow,
                )
                lp_sf, unc, uncs = get_lpsf(events_dict[sig_key], sel[sig_key])

            print(f"LP Scale Factor for {sig_key}: {lp_sf:.2f} ± {unc:.2f}")

            systematics[sig_key]["lp_sf"] = lp_sf
            systematics[sig_key]["lp_sf_unc"] = unc / lp_sf
            systematics[sig_key]["lp_sf_uncs"] = uncs

            if systs_file is not None:
                with systs_file.open("w") as f:
                    json.dump(systematics, f)

    if template_dir is not None:
        sf_table = OrderedDict()  # format SFs for each sig key in a table
        for sig_key in sig_keys:
            systs = systematics[sig_key]
            sf_table[sig_key] = {
                "SF": f"{systs['lp_sf']:.2f} ± {systs['lp_sf'] * systs['lp_sf_unc']:.2f}",
                **systs["lp_sf_uncs"],
            }

        print("\nLP Scale Factors:\n", pd.DataFrame(sf_table).T)
        pd.DataFrame(sf_table).T.to_csv(f"{template_dir}/lpsfs.csv")

    utils.add_to_cutflow(events_dict, "LP SF", "finalWeight", cutflow)


def hists_HEM2d(
    events_dict: dict[str, pd.DataFrame],
    bb_masks: dict[str, pd.DataFrame],
    weight_key: str = "finalWeight",
    selection: dict[str, np.ndarray] = None,
):
    """Create 2D hists of FatJet phi vs eta for bb and VV jets as a check for HEM cleaning."""
    HEM2d_vars = [
        {
            f"{jet}FatJetPhi": ([40, -3.5, 3.5], rf"$\varphi^{{{jet}}}$"),
            f"{jet}FatJetEta": ([40, -3, 3], rf"$\eta^{{{jet}}}$"),
        }
        for jet in ["bb", "VV"]
    ]

    samples = list(events_dict.keys())
    hists2d = []

    for vars2d in HEM2d_vars:
        h = Hist(
            hist.axis.StrCategory(samples, name="Sample"),
            *[
                hist.axis.Regular(*bins, name=var, label=label)
                for var, (bins, label) in vars2d.items()
            ],
            storage=hist.storage.Weight(),
        )

        for sample in samples:
            events = events_dict[sample]

            fill_data = {var: utils.get_feat(events, var, bb_masks[sample]) for var in vars2d}
            weight = events[weight_key].to_numpy().squeeze()

            if selection is not None:
                sel = selection[sample]
                for var in fill_data:
                    fill_data[var] = fill_data[var][sel]

                weight = weight[sel]

            if len(weight):
                h.fill(Sample=sample, **fill_data, weight=weight)

        hists2d.append(h)

    return hists2d


def control_plots(
<<<<<<< HEAD
    events_dict: Dict[str, pd.DataFrame],
    bb_masks: Dict[str, pd.DataFrame],
    sig_keys: List[str],
    control_plot_vars: List[ShapeVar],
=======
    events_dict: dict[str, pd.DataFrame],
    bb_masks: dict[str, pd.DataFrame],
    sig_keys: list[str],
    control_plot_vars: list[ShapeVar],
>>>>>>> 62b39b7a
    plot_dir: Path,
    year: str,
    weight_key: str = "finalWeight",
    hists: dict = None,
    cutstr: str = "",
    sig_splits: list[list[str]] = None,
    bg_keys: list[str] = bg_keys,
    selection: dict[str, np.ndarray] = None,
    sig_scale_dict: dict[str, float] = None,
    combine_pdf: bool = True,
    HEM2d: bool = False,
    plot_significance: bool = False,
    show: bool = False,
    log: tuple[bool, str] = "both",
):
    """
    Makes and plots histograms of each variable in ``control_plot_vars``.

    Args:
        control_plot_vars (Dict[str, Tuple]): Dictionary of variables to plot, formatted as
          {var1: ([num bins, min, max], label), var2...}.
        sig_splits: split up signals into different plots (in case there are too many for one)
        log: True or False if plot on log scale or not - or "both" if both.
    """

    from PyPDF2 import PdfMerger

    # sig_scale_dict = utils.getSignalPlotScaleFactor(events_dict, sig_keys)
    # sig_scale_dict = {sig_key: 5e3 for sig_key in sig_keys}
    # sig_scale_dict["HHbbVV"] = 2e5

    if hists is None:
        hists = {}
    if sig_scale_dict is None:
        sig_scale_dict = {sig_key: 2e5 for sig_key in sig_keys}

    print(control_plot_vars)
    print(selection)
    print(list(events_dict.keys()))

    for shape_var in control_plot_vars:
        if shape_var.var not in hists:
            hists[shape_var.var] = utils.singleVarHist(
                events_dict, shape_var, bb_masks, weight_key=weight_key, selection=selection
            )

    if HEM2d and year == "2018":
        hists["HEM2d"] = hists_HEM2d(events_dict, bb_masks, weight_key, selection)

<<<<<<< HEAD
    with (plot_dir / "hists.pkl").open("wb") as f:
=======
    with Path(plot_dir / "hists.pkl", "wb") as f:
>>>>>>> 62b39b7a
        pickle.dump(hists, f)

    if sig_splits is None:
        sig_splits = [sig_keys]

    do_log = [True, False] if log == "both" else [log]

    for log, logstr in [(False, ""), (True, "_log")]:
        if log not in do_log:
            continue

        for i, plot_sig_keys in enumerate(sig_splits):
            tplot_dir = plot_dir if len(sig_splits) == 1 else f"{plot_dir}/sigs{i}/"
            tsig_scale_dict = {key: sig_scale_dict.get(key, 1) for key in plot_sig_keys}

            merger_control_plots = PdfMerger()

            for shape_var in control_plot_vars:
                name = f"{tplot_dir}/{cutstr}{shape_var.var}{logstr}.pdf"
                plotting.ratioHistPlot(
                    hists[shape_var.var],
                    year,
                    plot_sig_keys,
                    bg_keys,
                    name=name,
                    sig_scale_dict=tsig_scale_dict if not log else None,
                    plot_significance=plot_significance,
                    significance_dir=shape_var.significance_dir,
                    show=show,
                    log=log,
                    ylim=None if not log else 1e15,
                )
                merger_control_plots.append(name)

            if combine_pdf:
                merger_control_plots.write(f"{tplot_dir}/{cutstr}{year}{logstr}_ControlPlots.pdf")

            merger_control_plots.close()

    if HEM2d and year == "2018":
        # TODO: change plot keys?
        name = f"{plot_dir}/HEM2d.pdf"
        # plot keys
        plotting.plot_HEM2d(
            hists["HEM2d"], ["Data", "QCD", "TT", "HHbbVV", "X[3000]->H(bb)Y[250](VV)"], year, name
        )

    return hists


def plot_bdt_sculpting(
    events_dict: dict[str, pd.DataFrame],
    bb_masks: dict[str, pd.DataFrame],
    plot_dir: Path,
    year: str,
    weight_key: str = "finalWeight",
    show: bool = False,
):
    """Plot bb jet mass for different BDT score cuts."""
    cuts = [0, 0.1, 0.5, 0.9, 0.95]
    # bdtvars = ["", "TT", "VJets"]
    bdtvars = [""]
    plot_keys = ["QCD", "HHbbVV"]

    shape_var = ShapeVar(
        var="bbFatJetParticleNetMass", label=r"$m^{bb}_{reg}$ (GeV)", bins=[20, 50, 250]
    )

    for var in bdtvars:
        for key in plot_keys:
            ed_key = {key: events_dict[key]}
            bbm_key = {key: bb_masks[key]}

            plotting.cutsLinePlot(
                ed_key,
                bbm_key,
                shape_var,
                key,
                f"BDTScore{var}",
                cuts,
                year,
                weight_key,
                plot_dir,
                f"{year}_BDT{var}Cuts_{shape_var.var}_{key}",
                show=show,
            )


def check_weights(events_dict):
    # Check for 0 weights - would be an issue for weight shifts
    print(
        "\nAny 0 weights:",
        np.any(
            [
                np.any(events["weight_nonorm"] == 0)
                for key, events in events_dict.items()
                if key != data_key
            ]
        ),
    )


def _get_fill_data(
    events: pd.DataFrame, bb_mask: pd.DataFrame, shape_vars: list[ShapeVar], jshift: str = ""
):
    return {
        shape_var.var: utils.get_feat(
            events,
            shape_var.var if jshift == "" else utils.check_get_jec_var(shape_var.var, jshift),
            bb_mask,
        )
        for shape_var in shape_vars
    }


def _get_qcdvar_hists(
    events: pd.DataFrame, shape_vars: list[ShapeVar], fill_data: dict, wshift: str
):
    """Get histograms for QCD scale and PDF variations"""
    wkey = f"{wshift}_weights"
    cols = list(events[wkey].columns)
    h = Hist(
        hist.axis.StrCategory([str(i) for i in cols], name="Sample"),
        *[shape_var.axis for shape_var in shape_vars],
        storage="weight",
    )

    for i in cols:
        h.fill(
            Sample=str(i),
            **fill_data,
            weight=events[wkey][i],
        )
    return h


def get_templates(
    events_dict: dict[str, pd.DataFrame],
    bb_masks: dict[str, pd.DataFrame],
    year: str,
    sig_keys: list[str],
    selection_regions: dict[str, Region],
    shape_vars: list[ShapeVar],
    systematics: dict,
    template_dir: Path = "",
    bg_keys: list[str] = bg_keys,
    plot_dir: Path = "",
    prev_cutflow: pd.DataFrame = None,
    weight_key: str = "finalWeight",
    plot_sig_keys: list[str] = None,
    sig_splits: list[list[str]] = None,
    sig_scale_dict: dict = None,
    weight_shifts: dict = None,
    jshift: str = "",
    lpsfs: bool = True,
    plot_shifts: bool = False,
    pass_ylim: int = None,
    fail_ylim: int = None,
    blind_pass: bool = False,
    show: bool = False,
) -> dict[str, Hist]:
    """
    (1) Makes histograms for each region in the ``selection_regions`` dictionary,
    (2) Applies the Txbb scale factor in the pass region,
    (3) Calculates trigger uncertainty,
    (4) Calculates weight variations if ``weight_shifts`` is not empty (and ``jshift`` is ""),
    (5) Takes JEC / JSMR shift into account if ``jshift`` is not empty,
    (6) Saves a plot of each (if ``plot_dir`` is not "").

    Args:
        selection_region (Dict[str, Dict]): Dictionary of ``Region``s including cuts and labels.
        bg_keys (list[str]): background keys to plot.

    Returns:
        Dict[str, Hist]: dictionary of templates, saved as hist.Hist objects.

    """
    if weight_shifts is None:
        weight_shifts = {}
    do_jshift = jshift != ""
    jlabel = "" if not do_jshift else "_" + jshift
    templates = {}

    for rname, region in selection_regions.items():
        pass_region = rname.startswith("pass")

        if rname == "lpsf":
            continue

        if not do_jshift:
            print(rname)

        # make selection, taking JEC/JMC variations into account
        sel, cf = utils.make_selection(
            region.cuts, events_dict, bb_masks, prev_cutflow=prev_cutflow, jshift=jshift
        )
        # print(cf)

        if template_dir != "":
            cf.to_csv(f"{template_dir}/cutflows/{year}/{rname}_cutflow{jlabel}.csv")

        # trigger uncertainties
        if not do_jshift:
            systematics[year][rname] = {}
            total, total_err = corrections.get_uncorr_trig_eff_unc(events_dict, bb_masks, year, sel)
            systematics[year][rname]["trig_total"] = total
            systematics[year][rname]["trig_total_err"] = total_err
            print(f"Trigger SF Unc.: {total_err / total:.3f}\n")

        # ParticleNetMD Txbb and ParT LP SFs
        sig_events = {}
        for sig_key in sig_keys:
            sig_events[sig_key] = deepcopy(events_dict[sig_key][sel[sig_key]])
            sig_bb_mask = bb_masks[sig_key][sel[sig_key]]

            if pass_region:
                # scale signal by LP SF
                if lpsfs:
                    for wkey in [weight_key, f"{weight_key}_noTrigEffs"]:
                        sig_events[sig_key][wkey] *= systematics[sig_key]["lp_sf"]

                corrections.apply_txbb_sfs(sig_events[sig_key], sig_bb_mask, year, weight_key)

        # if not do_jshift:
        #     print("\nCutflow:\n", cf)

        # set up samples
        hist_samples = list(events_dict.keys())

        if not do_jshift:
            # set up weight-based variations
            for shift in ["down", "up"]:
                if pass_region:
                    for sig_key in sig_keys:
                        hist_samples.append(f"{sig_key}_txbb_{shift}")

                for wshift, wsyst in weight_shifts.items():
                    # if year in wsyst.years:
                    # add to the axis even if not applied to this year to make it easier to sum later
                    for wsample in wsyst.samples:
                        if wsample in events_dict:
                            hist_samples.append(f"{wsample}_{wshift}_{shift}")

        # histograms
        h = Hist(
            hist.axis.StrCategory(hist_samples, name="Sample"),
            *[shape_var.axis for shape_var in shape_vars],
            storage="weight",
        )

        # fill histograms
        for sample in events_dict:
            events = sig_events[sample] if sample in sig_keys else events_dict[sample][sel[sample]]
            if not len(events):
                continue

            bb_mask = bb_masks[sample][sel[sample]]
            fill_data = _get_fill_data(
                events, bb_mask, shape_vars, jshift=jshift if sample != data_key else None
            )
            weight = events[weight_key].to_numpy().squeeze()
            h.fill(Sample=sample, **fill_data, weight=weight)

            if not do_jshift:
                # add weight variations
                for wshift, wsyst in weight_shifts.items():
                    if sample in wsyst.samples and year in wsyst.years:
                        if wshift not in ["scale", "pdf"]:
                            # fill histogram with weight variations
                            for skey, shift in [("Down", "down"), ("Up", "up")]:
                                h.fill(
                                    Sample=f"{sample}_{wshift}_{shift}",
                                    **fill_data,
                                    weight=events[f"weight_{wshift}{skey}"].to_numpy().squeeze(),
                                )
                        else:
                            # get histograms for all QCD scale and PDF variations
                            whists = _get_qcdvar_hists(events, shape_vars, fill_data, wshift)

                            if wshift == "scale":
                                # renormalization / factorization scale uncertainty is the max/min envelope of the variations
                                shape_up = np.max(whists.values(), axis=0)
                                shape_down = np.min(whists.values(), axis=0)
                            else:
                                # pdf uncertainty is the norm of each variation (corresponding to 103 eigenvectors) - nominal
                                nom_vals = h[sample, :].values()
                                abs_unc = np.linalg.norm(
                                    (whists.values() - nom_vals), axis=0
                                ) / np.sqrt(103)
                                # cap at 100% uncertainty
                                rel_unc = np.clip(abs_unc / nom_vals, 0, 1)
                                shape_up = nom_vals * (1 + rel_unc)
                                shape_down = nom_vals * (1 - rel_unc)

                            h.values()[
                                utils.get_key_index(h, f"{sample}_{wshift}_up"), :
                            ] = shape_up
                            h.values()[
                                utils.get_key_index(h, f"{sample}_{wshift}_down"), :
                            ] = shape_down

        if pass_region:
            # blind signal mass windows in pass region in data
            for i, shape_var in enumerate(shape_vars):
                if shape_var.blind_window is not None:
                    utils.blindBins(h, shape_var.blind_window, data_key, axis=i)

        if pass_region and not do_jshift:
            for sig_key in sig_keys:
                if not len(sig_events[sig_key]):
                    continue

                # ParticleNetMD Txbb SFs
                fill_data = _get_fill_data(
                    sig_events[sig_key], bb_masks[sig_key][sel[sig_key]], shape_vars
                )
                for shift in ["down", "up"]:
                    h.fill(
                        Sample=f"{sig_key}_txbb_{shift}",
                        **fill_data,
                        weight=sig_events[sig_key][f"{weight_key}_txbb_{shift}"],
                    )

        templates[rname + jlabel] = h

        ################################
        # Plot templates incl variations
        ################################

        if plot_dir != "" and (not do_jshift or plot_shifts):
            if plot_sig_keys is None:
                plot_sig_keys = sig_keys

            if sig_scale_dict is None:
                sig_scale_dict = {
                    **{skey: 1 for skey in nonres_sig_keys if skey in plot_sig_keys},
                    **{skey: 1 for skey in res_sig_keys if skey in plot_sig_keys},
                }

            title = (
                f"{region.label} Region Pre-Fit Shapes"
                if not do_jshift
                else f"{region.label} Region {jshift} Shapes"
            )

            if sig_splits is None:
                sig_splits = [plot_sig_keys]

            # don't plot qcd in the pass region
            if pass_region:
                p_bg_keys = [key for key in bg_keys if key != qcd_key]
            else:
                p_bg_keys = bg_keys

            for i, shape_var in enumerate(shape_vars):
                for j, p_sig_keys in enumerate(sig_splits):
                    split_str = "" if len(sig_splits) == 1 else f"sigs{j}_"
                    plot_params = {
                        "hists": h.project(0, i + 1),
                        "sig_keys": p_sig_keys,
                        "bg_keys": p_bg_keys,
                        "sig_scale_dict": (
                            {key: sig_scale_dict[key] for key in p_sig_keys}
                            if pass_region
                            else None
                        ),
                        "show": show,
                        "year": year,
                        "ylim": pass_ylim if pass_region else fail_ylim,
                        "plot_data": not (rname == "pass" and blind_pass),
                    }

                    plot_name = (
                        f"{plot_dir}/"
                        f"{'jshifts/' if do_jshift else ''}"
                        f"{split_str}{rname}_region_{shape_var.var}"
                    )

                    plotting.ratioHistPlot(
                        **plot_params,
                        title=title,
                        name=f"{plot_name}{jlabel}.pdf",
                    )

                    if not do_jshift and plot_shifts:
                        plot_name = (
                            f"{plot_dir}/wshifts/" f"{split_str}{rname}_region_{shape_var.var}"
                        )

                        for wshift, wsyst in weight_shifts.items():
                            plotting.ratioHistPlot(
                                **plot_params,
                                syst=(wshift, wsyst.samples),
                                title=f"{region.label} Region {wsyst.label} Unc.",
                                name=f"{plot_name}_{wshift}.pdf",
                            )

                            for skey, shift in [("Down", "down"), ("Up", "up")]:
                                plotting.ratioHistPlot(
                                    **plot_params,
                                    syst=(wshift, wsyst.samples),
                                    variation=shift,
                                    title=f"{region.label} Region {wsyst.label} Unc. {skey} Shapes",
                                    name=f"{plot_name}_{wshift}_{shift}.pdf",
                                )

                        if pass_region:
                            plotting.ratioHistPlot(
                                **plot_params,
                                sig_err="txbb",
                                title=rf"{region.label} Region $T_{{Xbb}}$ Shapes",
                                name=f"{plot_name}_txbb.pdf",
                            )

    return templates


def save_templates(
    templates: dict[str, Hist], template_file: Path, resonant: bool, shape_vars: list[ShapeVar]
):
    """Creates blinded copies of each region's templates and saves a pickle of the templates"""

    if not resonant:
        from copy import deepcopy

        blind_window = shape_vars[0].blind_window

        for label, template in list(templates.items()):
            blinded_template = deepcopy(template)
            utils.blindBins(blinded_template, blind_window)
            templates[f"{label}Blinded"] = blinded_template

    with template_file.open("wb") as f:
        pickle.dump(templates, f)

    print("Saved templates to", template_file)


if __name__ == "__main__":
    parser = argparse.ArgumentParser()

    parser.add_argument(
        "--data-dir",
        default=None,
        help="path to skimmed parquet",
        type=str,
    )

    parser.add_argument(
        "--signal-data-dirs",
        default=[],
        help="path to skimmed signal parquets, if different from other data",
        nargs="*",
        type=str,
    )

    parser.add_argument(
        "--year",
        default="2017",
        choices=["2016", "2016APV", "2017", "2018"],
        type=str,
    )

    parser.add_argument(
        "--bdt-preds-dir",
        help="path to bdt predictions directory, will look in `data dir`/inferences/ by default",
        default="",
        type=str,
    )

    parser.add_argument(
        "--plot-dir",
        help="If making control or template plots, path to directory to save them in",
        default="",
        type=str,
    )

    parser.add_argument(
        "--template-dir",
        help="If saving templates, path to file to save them in. If scanning, directory to save in.",
        default="",
        type=str,
    )

    parser.add_argument(
        "--templates-name",
        help="If saving templates, optional name for folder (comes under cuts directory if scanning).",
        default="",
        type=str,
    )

    utils.add_bool_arg(parser, "resonant", "for resonant or nonresonant", default=False)
    utils.add_bool_arg(parser, "vbf", "non-resonant VBF or inclusive", default=False)
    utils.add_bool_arg(parser, "control-plots", "make control plots", default=False)
    utils.add_bool_arg(parser, "bdt-plots", "make bdt sculpting plots", default=False)
    utils.add_bool_arg(parser, "templates", "save m_bb templates using bdt cut", default=False)
    utils.add_bool_arg(
        parser, "overwrite-template", "if template file already exists, overwrite it", default=False
    )
    utils.add_bool_arg(parser, "do-jshifts", "Do JEC/JMC variations", default=True)
    utils.add_bool_arg(parser, "plot-shifts", "Plot systematic variations as well", default=False)
    utils.add_bool_arg(parser, "lp-sf-all-years", "Calculate one LP SF for all run 2", default=True)

    parser.add_argument(
        "--sig-samples",
        help="specify signal samples. By default, will use the samples defined in `hh_vars`.",
        nargs="*",
        default=None,
        type=str,
    )

    parser.add_argument(
        "--bg-keys",
        help="specify background samples",
        nargs="*",
        default=["QCD", "TT", "ST", "V+Jets", "Diboson"],
        type=str,
    )

    utils.add_bool_arg(
        parser, "read-sig-samples", "read signal samples from directory", default=False
    )

    utils.add_bool_arg(parser, "data", "include data", default=True)
    utils.add_bool_arg(parser, "hem-cleaning", "perform hem cleaning for 2018", default=None)
    utils.add_bool_arg(
        parser, "HEM2d", "fatjet phi v eta plots to check HEM cleaning", default=False
    )

    utils.add_bool_arg(parser, "old-processor", "temp arg for old processed samples", default=False)

    parser.add_argument(
        "--nonres-txbb-wp",
        help="Txbb WP for signal region. If multiple arguments, will make templates for each.",
        default=["MP"],
        choices=["LP", "MP", "HP"],
        nargs="*",
        type=str,
    )

    parser.add_argument(
        "--nonres-bdt-wp",
        help="BDT WP for signal region. If multiple arguments, will make templates for each.",
        default=[0.998],
        nargs="*",
        type=float,
    )

    parser.add_argument(
        "--nonres-vbf-txbb-wp",
        help="Txbb WP for signal region. If multiple arguments, will make templates for each.",
        default=["HP"],
        choices=["LP", "MP", "HP"],
        nargs="*",
        type=str,
    )

    parser.add_argument(
        "--nonres-vbf-thww-wp",
        help="THWWvsT WP for signal region. If multiple arguments, will make templates for each.",
        default=[0.6],
        nargs="*",
        type=float,
    )

    parser.add_argument(
        "--res-txbb-wp",
        help="Txbb WP for signal region. If multiple arguments, will make templates for each.",
        default=["HP"],
        choices=["LP", "MP", "HP"],
        nargs="*",
        type=str,
    )

    parser.add_argument(
        "--res-thww-wp",
        help="Thww WP for signal region. If multiple arguments, will make templates for each.",
        default=[0.8],
        nargs="*",
        type=float,
    )

    parser.add_argument(
        "--res-leading-pt",
        help="pT cut for leading AK8 jet (resonant only)",
        default=[300],
        nargs="*",
        type=float,
    )

    parser.add_argument(
        "--res-subleading-pt",
        help="pT cut for sub-leading AK8 jet (resonant only)",
        default=[300],
        nargs="*",
        type=float,
    )

    args = parser.parse_args()

    if args.templates and args.template_dir == "":
        print("Need to set --template-dir if making templates. Exiting.")
        sys.exit()

    if not args.signal_data_dirs:
        args.signal_data_dirs = [args.data_dir]

    if args.bdt_preds_dir == "" and not args.resonant:
        args.bdt_preds_dir = f"{args.data_dir}/inferences/"
    elif args.resonant:
        args.bdt_preds_dir = None

    if args.hem_cleaning is None:
        # can't do HEM cleaning for non-resonant until BDT is re-inferenced
        args.hem_cleaning = bool(args.resonant or args.vbf)

    main(args)<|MERGE_RESOLUTION|>--- conflicted
+++ resolved
@@ -1388,17 +1388,10 @@
 
 
 def control_plots(
-<<<<<<< HEAD
-    events_dict: Dict[str, pd.DataFrame],
-    bb_masks: Dict[str, pd.DataFrame],
-    sig_keys: List[str],
-    control_plot_vars: List[ShapeVar],
-=======
     events_dict: dict[str, pd.DataFrame],
     bb_masks: dict[str, pd.DataFrame],
     sig_keys: list[str],
     control_plot_vars: list[ShapeVar],
->>>>>>> 62b39b7a
     plot_dir: Path,
     year: str,
     weight_key: str = "finalWeight",
@@ -1448,11 +1441,7 @@
     if HEM2d and year == "2018":
         hists["HEM2d"] = hists_HEM2d(events_dict, bb_masks, weight_key, selection)
 
-<<<<<<< HEAD
     with (plot_dir / "hists.pkl").open("wb") as f:
-=======
-    with Path(plot_dir / "hists.pkl", "wb") as f:
->>>>>>> 62b39b7a
         pickle.dump(hists, f)
 
     if sig_splits is None:
