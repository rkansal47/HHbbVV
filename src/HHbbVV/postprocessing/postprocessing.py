--- conflicted
+++ resolved
@@ -370,17 +370,6 @@
     "qqHH_CV_1_C2V_2_kl_1_HHbbVV",
 ]
 
-<<<<<<< HEAD
-
-plot_sig_keys_nonres = [
-    "HHbbVV",
-    "VBFHHbbVV",
-    "qqHH_CV_1_C2V_0_kl_1_HHbbVV",
-    "qqHH_CV_1_C2V_2_kl_1_HHbbVV",
-]
-
-=======
->>>>>>> 147bc94b
 
 def main(args):
     shape_vars, scan, scan_cuts, scan_wps = _init(args)
