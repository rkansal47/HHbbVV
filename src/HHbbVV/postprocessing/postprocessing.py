--- conflicted
+++ resolved
@@ -190,10 +190,6 @@
                 "ak8FatJetEta1": [-2.4, 2.4],
                 "DijetdEta": [0, 2.0],
                 "DijetdPhi": [2.6, 10000],
-<<<<<<< HEAD
-                # add more
-=======
->>>>>>> 3d95d583
             },
             label="Pass",
         ),
@@ -209,10 +205,6 @@
                 "ak8FatJetEta1": [-2.4, 2.4],
                 "DijetdEta": [0, 2.0],
                 "DijetdPhi": [2.6, 10000],
-<<<<<<< HEAD
-                # add more
-=======
->>>>>>> 3d95d583
             },
             label="Fail",
         ),
@@ -358,11 +350,7 @@
 weight_shifts = {
     "pileup": Syst(samples=nonres_sig_keys + res_sig_keys + bg_keys, label="Pileup"),
     # "PDFalphaS": Syst(samples=nonres_sig_keys, label="PDF"),
-<<<<<<< HEAD
-    # "QCDscale": Syst(samples=nonres_sig_keys, label="QCDscale"), # commented out
-=======
     # "QCDscale": Syst(samples=nonres_sig_keys, label="QCDscale"),
->>>>>>> 3d95d583
     "ISRPartonShower": Syst(samples=nonres_sig_keys_ggf + ["V+Jets"], label="ISR Parton Shower"),
     "FSRPartonShower": Syst(samples=nonres_sig_keys_ggf + ["V+Jets"], label="FSR Parton Shower"),
     "L1EcalPrefiring": Syst(
@@ -420,20 +408,9 @@
         pt_labels = ["JES", "JER"]
         m_labels = ["JMS", "JMR"]
         for key, df in events_dict.items():
-<<<<<<< HEAD
-            # for each JES,JER, and JMS JMR correction
-            ptlabel = "_JES_up"
-            mlabel = "_JMS_down"
-
             bb_mask = (
                 df[("ak8FatJetParticleNetMD_Txbb", 0)] > df[("ak8FatJetParticleNetMD_Txbb", 1)]
             )
-
-=======
-            bb_mask = (
-                df[("ak8FatJetParticleNetMD_Txbb", 0)] > df[("ak8FatJetParticleNetMD_Txbb", 1)]
-            )
->>>>>>> 3d95d583
             _add_vbf_columns(df, bb_mask, ptlabel="", mlabel="")
 
             if key == "Data":
