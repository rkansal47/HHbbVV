"""
Post processing skimmed parquet files (output of bbVVSkimmer processor):
(1) Applies weights / scale factors,
(2) Assigns bb, VV jets
(3) Derives extra dijet kinematic variables
(4) (optionally) Loads BDT predictions (BDT is trained separately in TrainBDT.py)
(5) (optionally) Makes control plots
(6) (optionally) Plots and saves signal and control region templates for final fits.

Author(s): Raghav Kansal, Cristina Mantilla Suarez
"""

from dataclasses import dataclass, field
from collections import OrderedDict

import os
import sys
import pickle, json
import itertools

import numpy as np
import pandas as pd
from pandas.errors import SettingWithCopyWarning
import hist
from hist import Hist

import utils
import plotting

from numpy.typing import ArrayLike
from typing import Dict, List, Tuple
from inspect import cleandoc
from textwrap import dedent

import corrections
from corrections import postprocess_lpsfs, get_lpsf
from hh_vars import (
    years,
    nonres_sig_keys,
    res_sig_keys,
    data_key,
    qcd_key,
    bg_keys,
    samples,
    nonres_samples,
    res_samples,
    BDT_sample_order,
    txbb_wps,
    jec_shifts,
    jmsr_shifts,
)
from utils import CUT_MAX_VAL

from pprint import pprint
from copy import deepcopy
import warnings

import argparse


# ignore these because they don't seem to apply
warnings.simplefilter(action="ignore", category=SettingWithCopyWarning)


class ShapeVar:
    """Class to store attributes of the variable to be fit on.

    Args:
        var (str): variable name
        label (str): variable label
        bins (List[int]): bins
        reg (bool, optional): Use a regular axis or variable binning. Defaults to True.
        blind_window (List[int], optional): if blinding . Defaults to None.
    """

    def __init__(
        self,
        var: str,
        label: str,
        bins: List[int],
        reg: bool = True,
        blind_window: List[int] = None,
    ):
        self.var = var
        self.label = label
        self.blind_window = blind_window

        # create axis used for histogramming
        if reg:
            self.axis = hist.axis.Regular(*bins, name=var, label=label)
        else:
            self.axis = hist.axis.Variable(bins, name=var, label=label)


@dataclass
class Syst:
    samples: List[str] = None
    years: List[str] = field(default_factory=lambda: years)
    label: str = None


@dataclass
class Region:
    cuts: Dict = None
    label: str = None


# Both Jet's Regressed Mass above 50, electron veto included in new samples
new_filters = [
    [
        ("('ak8FatJetParticleNetMass', '0')", ">=", 50),
        ("('ak8FatJetParticleNetMass', '1')", ">=", 50),
    ],
]

old_filters = [
    [
        ("('ak8FatJetParticleNetMass', '0')", ">=", 50),
        ("('ak8FatJetParticleNetMass', '1')", ">=", 50),
        ("('nGoodElectrons', '0')", "==", 0),
    ],
]

# {var: (bins, label)}
control_plot_vars = {
    "MET_pt": ([50, 0, 250], r"$p^{miss}_T$ (GeV)"),
    "DijetEta": ([50, -8, 8], r"$\eta^{jj}$"),
    "DijetPt": ([50, 0, 750], r"$p_T^{jj}$ (GeV)"),
    "DijetMass": ([50, 500, 3000], r"$m^{jj}$ (GeV)"),
    "bbFatJetEta": ([50, -2.4, 2.4], r"$\eta^{bb}$"),
    "bbFatJetPt": ([50, 300, 1300], r"$p^{bb}_T$ (GeV)"),
    "bbFatJetParticleNetMass": ([50, 0, 300], r"$m^{bb}_{reg}$ (GeV)"),
    "bbFatJetMsd": ([50, 0, 300], r"$m^{bb}_{msd}$ (GeV)"),
    "bbFatJetParticleNetMD_Txbb": ([50, 0.8, 1], r"$p^{bb}_{Txbb}$"),
    "VVFatJetEta": ([50, -2.4, 2.4], r"$\eta^{VV}$"),
    "VVFatJetPt": ([50, 300, 1300], r"$p^{VV}_T$ (GeV)"),
    "VVFatJetParticleNetMass": ([50, 0, 300], r"$m^{VV}_{reg}$ (GeV)"),
    "VVFatJetMsd": ([50, 0, 300], r"$m^{VV}_{msd}$ (GeV)"),
    "VVFatJetParticleNet_Th4q": ([50, 0, 1], r"Prob($H \to 4q$) vs Prob(QCD) (Non-MD)"),
    "VVFatJetParTMD_THWW4q": (
        [50, 0, 1],
        r"Prob($H \to VV \to 4q$) vs Prob(QCD) (Mass-Decorrelated)",
    ),
    "VVFatJetParTMD_probT": ([50, 0, 1], r"Prob(Top) (Mass-Decorrelated)"),
    "bbFatJetPtOverDijetPt": ([50, 0, 40], r"$p^{bb}_T / p_T^{jj}$"),
    "VVFatJetPtOverDijetPt": ([50, 0, 40], r"$p^{VV}_T / p_T^{jj}$"),
    "VVFatJetPtOverbbFatJetPt": ([50, 0.4, 2.0], r"$p^{VV}_T / p^{bb}_T$"),
    "nGoodMuons": ([3, 0, 3], r"# of Muons"),
    "nGoodElectrons": ([3, 0, 3], r"# of Electrons"),
    "nGoodJets": ([5, 0, 5], r"# of AK4 B-Jets"),
    "BDTScore": ([50, 0, 1], r"BDT Score"),
}


def get_nonres_selection_regions(
    year: str,
    txbb_wp: str = "HP",
    bdt_wp: float = 0.99,
):
    pt_cuts = [300, CUT_MAX_VAL]
    txbb_cut = txbb_wps[year][txbb_wp]

    return {
        # {label: {cutvar: [min, max], ...}, ...}
        "pass": Region(
            cuts={
                "bbFatJetPt": pt_cuts,
                "VVFatJetPt": pt_cuts,
                "BDTScore": [bdt_wp, CUT_MAX_VAL],
                "bbFatJetParticleNetMD_Txbb": [txbb_cut, CUT_MAX_VAL],
            },
            label="Pass",
        ),
        "fail": Region(
            cuts={
                "bbFatJetPt": pt_cuts,
                "VVFatJetPt": pt_cuts,
                "bbFatJetParticleNetMD_Txbb": [0.8, txbb_cut],
            },
            label="Fail",
        ),
        "lpsf": Region(
            cuts={  # cut for which LP SF is calculated
                "BDTScore": [bdt_wp, CUT_MAX_VAL],
            },
            label="LP SF Cut",
        ),
    }


def get_res_selection_regions(
    year: str, mass_window: List[float] = [110, 145], txbb_wp: str = "HP", thww_wp: float = 0.96
):
    pt_cuts = [300, CUT_MAX_VAL]
    mwsize = mass_window[1] - mass_window[0]
    mw_sidebands = [
        [mass_window[0] - mwsize / 2, mass_window[0]],
        [mass_window[1], mass_window[1] + mwsize / 2],
    ]
    txbb_cut = txbb_wps[year][txbb_wp]

    return {
        # "unblinded" regions:
        "pass": Region(
            cuts={
                "bbFatJetPt": pt_cuts,
                "VVFatJetPt": pt_cuts,
                "bbFatJetParticleNetMass": mass_window,
                "bbFatJetParticleNetMD_Txbb": [txbb_cut, CUT_MAX_VAL],
                "VVFatJetParTMD_THWWvsT": [thww_wp, CUT_MAX_VAL],
            },
            label="Pass",
        ),
        "fail": Region(
            cuts={
                "bbFatJetPt": pt_cuts,
                "VVFatJetPt": pt_cuts,
                "bbFatJetParticleNetMass": mass_window,
                "bbFatJetParticleNetMD_Txbb": [0.8, txbb_cut],
                "VVFatJetParTMD_THWWvsT": [-CUT_MAX_VAL, thww_wp],
            },
            label="Fail",
        ),
        # "blinded" validation regions:
        "passBlinded": Region(
            cuts={
                "bbFatJetPt": pt_cuts,
                "VVFatJetPt": pt_cuts,
                "bbFatJetParticleNetMass": mw_sidebands,
                "bbFatJetParticleNetMD_Txbb": [txbb_cut, CUT_MAX_VAL],
                "VVFatJetParTMD_THWWvsT": [thww_wp, CUT_MAX_VAL],
            },
            label="Validation Pass",
        ),
        "failBlinded": Region(
            cuts={
                "bbFatJetPt": pt_cuts,
                "VVFatJetPt": pt_cuts,
                "bbFatJetParticleNetMass": mw_sidebands,
                "bbFatJetParticleNetMD_Txbb": [0.8, txbb_cut],
                "VVFatJetParTMD_THWWvsT": [-CUT_MAX_VAL, thww_wp],
            },
            label="Validation Fail",
        ),
        # cut for which LP SF is calculated
        "lpsf": Region(
            cuts={"VVFatJetParTMD_THWWvsT": [thww_wp, CUT_MAX_VAL]},
            label="LP SF Cut",
        ),
    }


# fitting on bb regressed mass for nonresonant
nonres_shape_vars = [
    ShapeVar(
        "bbFatJetParticleNetMass",
        r"$m^{bb}_{Reg}$ (GeV)",
        [20, 50, 250],
        reg=True,
        blind_window=[100, 150],
    )
]


# fitting on VV regressed mass + dijet mass for resonant
res_shape_vars = [
    ShapeVar(
        "VVFatJetParticleNetMass",
        r"$m^{VV}_{Reg}$ (GeV)",
        list(range(50, 110, 10)) + list(range(110, 200, 15)) + [200, 220, 250],
        reg=False,
    ),
    ShapeVar(
        "DijetMass",
        r"$m^{jj}$ (GeV)",
        list(range(800, 1400, 100)) + [1400, 1600, 2000, 3000, 4400],
        reg=False,
    ),
]

nonres_scan_cuts = ["txbb", "bdt"]
res_scan_cuts = ["txbb", "thww"]


# TODO: check which of these applies to resonant as well
weight_shifts = {
    "pileup": Syst(samples=nonres_sig_keys + res_sig_keys + bg_keys, label="Pileup"),
    "PDFalphaS": Syst(samples=nonres_sig_keys, label="PDF"),
    "ISRPartonShower": Syst(samples=nonres_sig_keys + ["V+Jets"], label="ISR Parton Shower"),
    "FSRPartonShower": Syst(samples=nonres_sig_keys + ["V+Jets"], label="FSR Parton Shower"),
    "L1EcalPrefiring": Syst(
        samples=nonres_sig_keys + res_sig_keys + bg_keys,
        years=["2016APV", "2016", "2017"],
        label="L1 ECal Prefiring",
    ),
    # "top_pt": ["TT"],
}


def main(args):
    shape_vars, scan, scan_cuts, scan_wps = _init(args)
    sig_keys, sig_samples, bg_keys, bg_samples = _process_samples(args)
    all_samples = sig_samples | bg_samples
    _make_dirs(args, scan, scan_cuts, scan_wps)  # make plot, template dirs if needed
    cutflow = pd.DataFrame(index=list(all_samples.keys()))  # save cutflow as pandas table

    # utils.remove_empty_parquets(samples_dir, year)
    events_dict = _load_samples(args, bg_samples, sig_samples, cutflow)
    bb_masks = bb_VV_assignment(events_dict)

    if "finalWeight_noTrigEffs" not in events_dict[list(events_dict.keys())[0]]:
        # trigger effs (if not already from processor)
        apply_weights(events_dict, args.year, cutflow)
        print("\nCutflow\n", cutflow)
        # THWW score vs Top (if not already from processor)
        derive_variables(events_dict)

    if args.plot_dir != "":
        cutflow.to_csv(f"{args.plot_dir}/preselection_cutflow.csv")

    print("\nCutflow\n", cutflow)

    # Load BDT Scores
    bdt_preds_dir = None
    if not args.resonant:
        print("\nLoading BDT predictions")
        bdt_preds_dir = f"{args.data_dir}/inferences/" if args.bdt_preds == "" else args.bdt_preds
        load_bdt_preds(
            events_dict,
            args.year,
            bdt_preds_dir,
            list(all_samples.keys()),
            jec_jmsr_shifts=True,
        )
        print("Loaded BDT preds\n")

    # Control plots
    if args.control_plots:
        print("\nMaking control plots\n")
        control_plots(
            events_dict,
            bb_masks,
            sig_keys,
            control_plot_vars,
            f"{args.plot_dir}/ControlPlots/{args.year}/",
            args.year,
            # sig_splits=sig_splits,
            show=False,
        )

    if args.templates:
        for wps in scan_wps:  # if not scanning, this will just be a single WP
            cutstr = "_".join([f"{cut}_{wp}" for cut, wp in zip(scan_cuts, wps)]) if scan else ""
            template_dir = f"{args.template_dir}/{cutstr}/{args.templates_name}/"

            cutargs = {f"{cut}_wp": wp for cut, wp in zip(scan_cuts, wps)}
            selection_regions = (
                get_nonres_selection_regions(args.year, **cutargs)
                if not args.resonant
                else get_res_selection_regions(args.year, **cutargs)
            )

            print(cutstr)
            # load pre-calculated systematics and those for different years if saved already
            systs_file = f"{template_dir}/systematics.json"
            systematics = _check_load_systematics(systs_file, args.year)

            # Lund plane SFs
            lpsfs(
                events_dict,
                bb_masks,
                sig_keys,
                sig_samples,
                cutflow,
                selection_regions["lpsf"],
                systematics,
                args.lp_sf_all_years,
                BDT_sample_order,
                bdt_preds_dir,
                template_dir,
                systs_file,
<<<<<<< HEAD
                args.signal_data_dir,
=======
                template_dir,
>>>>>>> 1cfdca8e
            )

            # Check for 0 weights - would be an issue for weight shifts
            check_weights(events_dict)

            print("\nMaking templates")
            templates = {}

            jshifts = [""] + jec_shifts + jmsr_shifts if args.do_jshifts else [""]
            for jshift in jshifts:
                print(jshift)
                plot_dir = (
                    f"{args.plot_dir}/templates/{cutstr}/" f"{'jshifts/' if jshift != '' else ''}"
                    if args.plot_dir != ""
                    else ""
                )
                temps = get_templates(
                    events_dict,
                    bb_masks,
                    args.year,
                    sig_keys,
                    selection_regions,
                    shape_vars,
                    systematics,
                    template_dir,
                    bg_keys=bg_keys,
                    plot_dir=plot_dir,
                    prev_cutflow=cutflow,
                    # sig_splits=sig_splits,
                    weight_shifts=weight_shifts,
                    jshift=jshift,
                    blind_pass=True if args.resonant else False,
                    show=False,
                    plot_shifts=args.plot_shifts,
                )
                templates = {**templates, **temps}

            print("\nSaving templates")
            save_templates(
                templates, f"{template_dir}/{args.year}_templates.pkl", args.resonant, shape_vars
            )

            with open(systs_file, "w") as f:
                json.dump(systematics, f)


def _init(args):
    if not (args.control_plots or args.templates or args.scan):
        print("You need to pass at least one of --control-plots, --templates, or --scan")
        return

    if not args.resonant:
        scan = len(args.nonres_txbb_wp) > 1 or len(args.nonres_bdt_wp) > 1
        scan_wps = list(itertools.product(args.nonres_txbb_wp, args.nonres_bdt_wp))
        scan_cuts = nonres_scan_cuts
        shape_vars = nonres_shape_vars
    else:
        scan = len(args.res_txbb_wp) > 1 or len(args.res_thww_wp) > 1
        scan_wps = list(itertools.product(args.res_txbb_wp, args.res_thww_wp))
        scan_cuts = res_scan_cuts
        shape_vars = res_shape_vars

    return shape_vars, scan, scan_cuts, scan_wps


def _process_samples(args):
    sig_samples = res_samples if args.resonant else nonres_samples

    if args.read_sig_samples:
        # read all signal samples in directory
        read_year = args.year if args.year != "all" else "2017"
        read_samples = os.listdir(f"{args.signal_data_dir}/{args.year}")
        sig_samples = OrderedDict()
        for sample in read_samples:
            if sample.startswith("NMSSM_XToYHTo2W2BTo4Q2B_MX-"):
                mY = int(sample.split("-")[-1])
                mX = int(sample.split("NMSSM_XToYHTo2W2BTo4Q2B_MX-")[1].split("_")[0])

                sig_samples[f"X[{mX}]->H(bb)Y[{mY}](VV)"] = sample

    if args.sig_samples is not None:
        for sig_key, sample in list(sig_samples.items()):
            if sample not in args.sig_samples:
                del sig_samples[sig_key]

    bg_samples = deepcopy(samples)
    for bg_key, sample in list(bg_samples.items()):
        if bg_key not in args.bg_keys and bg_key != data_key:
            del bg_samples[bg_key]

    if not args.data:
        del bg_samples[data_key]

    sig_keys = list(sig_samples.keys())
    bg_keys = list(bg_samples.keys())

    print("Sig keys: ", sig_keys)
    print("Sig samples: ", sig_samples)
    print("BG keys: ", bg_keys)
    print("BG Samples: ", bg_samples)

    return sig_keys, sig_samples, bg_keys, bg_samples


def _make_dirs(args, scan, scan_cuts, scan_wps):
    if args.plot_dir != "":
        args.plot_dir = f"{args.plot_dir}/{args.year}/"
        os.system(f"mkdir -p {args.plot_dir}")

        if args.control_plots:
            os.system(f"mkdir -p {args.plot_dir}/control_plots/")

        os.system(f"mkdir -p {args.plot_dir}/templates/")

        if scan:
            for wps in scan_wps:
                cutstr = "_".join([f"{cut}_{wp}" for cut, wp in zip(scan_cuts, wps)])
                os.system(f"mkdir -p {args.plot_dir}/templates/{cutstr}/")
                os.system(f"mkdir -p {args.plot_dir}/templates/{cutstr}/wshifts")
                os.system(f"mkdir -p {args.plot_dir}/templates/{cutstr}/jshifts")
        else:
            os.system(f"mkdir -p {args.plot_dir}/templates/wshifts")
            os.system(f"mkdir -p {args.plot_dir}/templates/jshifts")

            if args.resonant:
                os.system(f"mkdir -p {args.plot_dir}/templates/hists2d")

    if args.template_dir != "":
        if scan:
            for wps in scan_wps:
                cutstr = "_".join([f"{cut}_{wp}" for cut, wp in zip(scan_cuts, wps)])
                os.system(f"mkdir -p {args.template_dir}/{cutstr}/{args.templates_name}/")
        else:
            os.system(f"mkdir -p {args.template_dir}/{args.templates_name}/")


def _check_load_systematics(systs_file: str, year: str):
    if os.path.exists(systs_file):
        print("Loading systematics")
        with open(systs_file, "r") as f:
            systematics = json.load(f)
    else:
        systematics = {}

    if year not in systematics:
        systematics[year] = {}

    return systematics


def _load_samples(args, samples, sig_samples, cutflow):
    filters = old_filters if args.old_processor else new_filters
    events_dict = utils.load_samples(args.signal_data_dir, sig_samples, args.year, filters)
    events_dict |= utils.load_samples(args.data_dir, samples, args.year, filters)
    utils.add_to_cutflow(events_dict, "Pre-selection", "weight", cutflow)

    print("")
    # print weighted sample yields
    wkey = "finalWeight" if "finalWeight" in list(events_dict.values())[0] else "weight"
    for sample in events_dict:
        tot_weight = np.sum(events_dict[sample][wkey].values)
        print(f"Pre-selection {sample} yield: {tot_weight:.2f}")

    return events_dict


def apply_weights(
    events_dict: Dict[str, pd.DataFrame],
    year: str,
    cutflow: pd.DataFrame = None,
    weight_key: str = "finalWeight",
):
    """
    Applies (1) 2D trigger scale factors, (2) QCD scale facotr.

    Args:
        cutflow (pd.DataFrame): cutflow to which to add yields after scale factors.
        weight_key (str): column in which to store scaled weights in. Defaults to "finalWeight".

    """
    from coffea.lookup_tools.dense_lookup import dense_lookup

    with open(f"../corrections/trigEffs/{year}_combined.pkl", "rb") as filehandler:
        combined = pickle.load(filehandler)

    # sum over TH4q bins
    effs_txbb = combined["num"][:, sum, :, :] / combined["den"][:, sum, :, :]

    ak8TrigEffsLookup = dense_lookup(
        np.nan_to_num(effs_txbb.view(flow=False), 0), np.squeeze(effs_txbb.axes.edges)
    )

    for sample in events_dict:
        events = events_dict[sample]
        if sample == data_key:
            events[weight_key] = events["weight"]
        else:
            fj_trigeffs = ak8TrigEffsLookup(
                events["ak8FatJetParticleNetMD_Txbb"].values,
                events["ak8FatJetPt"].values,
                events["ak8FatJetMsd"].values,
            )
            # combined eff = 1 - (1 - fj1_eff) * (1 - fj2_eff)
            combined_trigEffs = 1 - np.prod(1 - fj_trigeffs, axis=1, keepdims=True)
            events[f"{weight_key}_noTrigEffs"] = events["weight"]
            events[weight_key] = events["weight"] * combined_trigEffs

    if cutflow is not None:
        utils.add_to_cutflow(events_dict, "TriggerEffs", weight_key, cutflow)

    # calculate QCD scale factor
    if qcd_key in events_dict:
        trig_yields = cutflow["TriggerEffs"]
        non_qcd_bgs_yield = np.sum(
            [
                trig_yields[sample]
                for sample in events_dict
                if sample not in {*nonres_sig_keys, qcd_key, data_key, *res_sig_keys}
            ]
        )
        QCD_SCALE_FACTOR = (trig_yields[data_key] - non_qcd_bgs_yield) / trig_yields[qcd_key]
        events_dict[qcd_key][weight_key] *= QCD_SCALE_FACTOR

        print(f"\n{QCD_SCALE_FACTOR = }")

        if cutflow is not None:
            utils.add_to_cutflow(events_dict, "QCD SF", weight_key, cutflow)


def bb_VV_assignment(events_dict: Dict[str, pd.DataFrame]) -> Dict[str, pd.DataFrame]:
    """
    Creates a dataframe of masks for extracting the bb or VV candidates.
    bb candidate is chosen based on higher Txbb score.

    Returns:
        Dict[str, pd.DataFrame]: ``bb_masks`` dict of boolean masks for each sample,
          of shape ``[num_events, 2]``.

    """
    bb_masks = {}

    for sample, events in events_dict.items():
        txbb = events["ak8FatJetParticleNetMD_Txbb"]
        bb_mask = txbb[0] >= txbb[1]
        bb_masks[sample] = pd.concat((bb_mask, ~bb_mask), axis=1)

    return bb_masks


def derive_variables(events_dict: Dict[str, pd.DataFrame]):
    """Add HWW vs (QCD + Top) discriminant"""
    for sample, events in events_dict.items():
        if "VVFatJetParTMD_THWWvsT" in events:
            continue

        h4qvst = (events["ak8FatJetParTMD_probHWW3q"] + events["ak8FatJetParTMD_probHWW4q"]) / (
            events["ak8FatJetParTMD_probHWW3q"]
            + events["ak8FatJetParTMD_probHWW4q"]
            + events["ak8FatJetParTMD_probQCD"]
            + events["ak8FatJetParTMD_probT"]
        )

        events_dict[sample] = pd.concat(
            [events, pd.concat([h4qvst], axis=1, keys=["ak8FatJetParTMD_THWWvsT"])], axis=1
        )


def load_bdt_preds(
    events_dict: Dict[str, pd.DataFrame],
    year: str,
    bdt_preds_dir: str,
    bdt_sample_order: List[str],
    jec_jmsr_shifts: bool = False,
):
    """
    Loads the BDT scores for each event and saves in the dataframe in the "BDTScore" column.
    If ``jec_jmsr_shifts``, also loads BDT preds for every JEC / JMSR shift in MC.

    Args:
        bdt_preds (str): Path to the bdt_preds .npy file.
        bdt_sample_order (List[str]): Order of samples in the predictions file.

    """
    bdt_preds = np.load(f"{bdt_preds_dir}/{year}/preds.npy")

    if jec_jmsr_shifts:
        shift_preds = {
            jshift: np.load(f"{bdt_preds_dir}/{year}/preds_{jshift}.npy")
            for jshift in jec_shifts + jmsr_shifts
        }

    i = 0
    for sample in bdt_sample_order:
        events = events_dict[sample]
        num_events = len(events)
        events["BDTScore"] = bdt_preds[i : i + num_events]

        if jec_jmsr_shifts and sample != data_key:
            for jshift in jec_shifts + jmsr_shifts:
                events["BDTScore_" + jshift] = shift_preds[jshift][i : i + num_events]

        i += num_events

    assert i == len(bdt_preds), f"# events {i} != # of BDT preds {len(bdt_preds)}"


def get_lpsf_all_years(
    full_events_dict: Dict[str, pd.DataFrame],
    sig_key: str,
    data_dir: str,
    samples: Dict,
    lp_region: Region,
    bdt_preds_dir: str = None,
    bdt_sample_order: List[str] = None,
):
    print("Getting LP SF for all years combined")
    events_all = []
    sels_all = []

    # (column name, number of subcolumns)
    load_columns = [
        ("weight", 1),
        ("weight_noTrigEffs", 1),
        ("ak8FatJetPt", 2),
        ("ak8FatJetMsd", 2),
        ("ak8FatJetHVV", 2),
        ("ak8FatJetHVVNumProngs", 1),
        ("ak8FatJetParticleNetMD_Txbb", 2),
        ("VVFatJetParTMD_THWWvsT", 1),
        ("lp_sf_lnN", 101),
        ("lp_sf_sys_down", 1),
        ("lp_sf_sys_up", 1),
        ("lp_sf_double_matched_event", 1),
        ("lp_sf_unmatched_quarks", 1),
        ("lp_sf_num_sjpt_gt350", 1),
    ]

    # reformat into ("column name", "idx") format for reading multiindex columns
    column_labels = []
    for key, num_columns in load_columns:
        for i in range(num_columns):
            column_labels.append(f"('{key}', '{i}')")

    for year in years:
        events_dict = utils.load_samples(
            data_dir, {sig_key: samples[sig_key]}, year, new_filters, column_labels
        )

        # print weighted sample yields
        wkey = "finalWeight" if "finalWeight" in list(events_dict.values())[0] else "weight"
        tot_weight = np.sum(events_dict[sig_key][wkey].values)

        bb_masks = bb_VV_assignment(events_dict)

        if "finalWeight_noTrigEffs" not in events_dict[sig_key]:
            apply_weights(events_dict, year)
            derive_variables(events_dict)

        events_dict[sig_key] = postprocess_lpsfs(events_dict[sig_key])

        if bdt_preds_dir is not None:
            # load bdt preds for sig only
            bdt_preds = np.load(f"{bdt_preds_dir}/{year}/preds.npy")
            i = 0
            for sample in bdt_sample_order:
                if sample != sig_key:
                    i += len(full_events_dict[sample])
                    continue
                else:
                    events = events_dict[sample]
                    num_events = len(events)
                    events["BDTScore"] = bdt_preds[i : i + num_events]
                    break

        sel, _ = utils.make_selection(lp_region.cuts, events_dict, bb_masks)

        events_all.append(events_dict[sig_key])
        sels_all.append(sel[sig_key])

    events = pd.concat(events_all, axis=0)
    sel = np.concatenate(sels_all, axis=0)

    return get_lpsf(events, sel)


<<<<<<< HEAD
def lpsfs(
    events_dict: Dict[str, pd.DataFrame],
    bb_masks: Dict[str, pd.DataFrame],
    sig_keys: List[str],
    sig_samples: Dict[str, str],
    cutflow: pd.DataFrame,
    lp_selection_region: Region,
    systematics: Dict,
    all_years: bool = False,
    bdt_sample_order: List[str] = None,
    bdt_preds_dir: str = None,
    template_dir: str = None,
    systs_file: str = None,
    data_dir: str = None,
=======
def _lpsfs(
    args,
    events_dict,
    bb_masks,
    sig_keys,
    sig_samples,
    cutflow,
    all_samples,
    selection_regions,
    bdt_preds_dir,
    systematics,
    systs_file,
    template_dir,
>>>>>>> 1cfdca8e
):
    """
    1) Calculates LP SFs for each signal, if not already in ``systematics``
        - Does it for all years once if args.lp_sf_all_years or just for the given year
    2) Saves them to ``systs_file`` and CSV for posterity
    """
    for sig_key in sig_keys:
        sf_table = OrderedDict()  # format SFs for each sig key in a table
        if sig_key not in systematics or "lp_sf" not in systematics[sig_key]:
            print(f"\nGetting LP SFs for {sig_key}")

            systematics[sig_key] = {}

            # SFs are correlated across all years so needs to be calculated with full dataset
            if all_years:
                lp_sf, unc, uncs = get_lpsf_all_years(
                    events_dict,
                    sig_key,
                    data_dir,
                    sig_samples,
                    lp_selection_region,
                    bdt_preds_dir,
                    bdt_sample_order,
                )
            # Only for testing, can do just for a single year
            else:
                warnings.warn(f"LP SF only calculated from single year's samples", RuntimeWarning)
                # calculate only for current year
                events_dict[sig_key] = postprocess_lpsfs(events_dict[sig_key])
                sel, cf = utils.make_selection(
                    lp_selection_region.cuts,
                    events_dict,
                    bb_masks,
                    prev_cutflow=cutflow,
                )
                lp_sf, unc, uncs = get_lpsf(events_dict[sig_key], sel[sig_key])

            print(f"LP Scale Factor for {sig_key}: {lp_sf:.2f} ± {unc:.2f}")

            systematics[sig_key]["lp_sf"] = lp_sf
            systematics[sig_key]["lp_sf_unc"] = unc / lp_sf
            sf_table[sig_key] = {"SF": f"{lp_sf:.2f} ± {unc:.2f}", **uncs}

        if template_dir is not None:
            if len(sf_table):
                sf_df = pd.DataFrame(index=sig_keys)
                for key in sf_table[sig_key]:
                    sf_df[key] = [sf_table[skey][key] for skey in sig_keys]

<<<<<<< HEAD
                sf_df.to_csv(f"{template_dir}/lpsfs.csv")
=======
            sf_df.to_csv(f"{template_dir}/lpsfs.csv")
>>>>>>> 1cfdca8e

    if systs_file is not None:
        with open(systs_file, "w") as f:
            json.dump(systematics, f)

    utils.add_to_cutflow(events_dict, "LP SF", "finalWeight", cutflow)


def control_plots(
    events_dict: Dict[str, pd.DataFrame],
    bb_masks: Dict[str, pd.DataFrame],
    sig_keys: List[str],
    control_plot_vars: Dict[str, Tuple],
    plot_dir: str,
    year: str,
    weight_key: str = "finalWeight",
    hists: Dict = {},
    cutstr: str = "",
    sig_splits: List[List[str]] = None,
    bg_keys: List[str] = bg_keys,
    show: bool = False,
):
    """
    Makes and plots histograms of each variable in ``control_plot_vars``.

    Args:
        control_plot_vars (Dict[str, Tuple]): Dictionary of variables to plot, formatted as
          {var1: ([num bins, min, max], label), var2...}.
        sig_splits: split up signals into different plots (in case there are too many for one)

    """

    print(control_plot_vars)
    print(bg_keys)

    from PyPDF2 import PdfMerger

    # sig_scale_dict = utils.getSignalPlotScaleFactor(events_dict, sig_keys)
    # sig_scale_dict = {sig_key: 5e3 for sig_key in sig_keys}
    # sig_scale_dict["HHbbVV"] = 2e5

    sig_scale_dict = {sig_key: 1e4 for sig_key in sig_keys}
    sig_scale_dict["HHbbVV"] = 2e5
    # print(f"{sig_scale_dict = }")

    for var, (bins, label) in control_plot_vars.items():
        if var not in hists:
            hists[var] = utils.singleVarHist(
                events_dict, var, bins, label, bb_masks, weight_key=weight_key
            )

    with open(f"{plot_dir}/hists.pkl", "wb") as f:
        pickle.dump(hists, f)

    if sig_splits is None:
        sig_splits = [sig_keys]

    for i, plot_sig_keys in enumerate(sig_splits):
        tplot_dir = plot_dir if len(sig_splits) == 1 else f"{plot_dir}/sigs{i}/"
        tsig_scale_dict = {key: sig_scale_dict[key] for key in plot_sig_keys}

        merger_control_plots = PdfMerger()

        for var, var_hist in hists.items():
            name = f"{tplot_dir}/{var}.pdf"
            plotting.ratioHistPlot(
                var_hist,
                year,
                plot_sig_keys,
                bg_keys,
                name=name,
                sig_scale_dict=tsig_scale_dict,
                show=show,
            )
            merger_control_plots.append(name)

        merger_control_plots.write(f"{tplot_dir}/{year}_ControlPlots.pdf")
        merger_control_plots.close()

    return hists


def check_weights(events_dict):
    # Check for 0 weights - would be an issue for weight shifts
    print(
        "\nAny 0 weights:",
        np.any(
            [
                np.any(events["weight_nonorm"] == 0)
                for key, events in events_dict.items()
                if key != data_key
            ]
        ),
    )


def _get_fill_data(
    events: pd.DataFrame, bb_mask: pd.DataFrame, shape_vars: List[ShapeVar], jshift: str = ""
):
    return {
        shape_var.var: utils.get_feat(
            events,
            shape_var.var if jshift == "" else utils.check_get_jec_var(shape_var.var, jshift),
            bb_mask,
        )
        for shape_var in shape_vars
    }


def get_templates(
    events_dict: Dict[str, pd.DataFrame],
    bb_masks: Dict[str, pd.DataFrame],
    year: str,
    sig_keys: List[str],
    selection_regions: Dict[str, Region],
    shape_vars: List[ShapeVar],
    systematics: Dict,
    template_dir: str,
    bg_keys: List[str] = bg_keys,
    plot_dir: str = "",
    prev_cutflow: pd.DataFrame = None,
    weight_key: str = "finalWeight",
    sig_splits: List[List[str]] = None,
    weight_shifts: Dict = {},
    jshift: str = "",
    plot_shifts: bool = False,
    pass_ylim: int = None,
    fail_ylim: int = None,
    blind_pass: bool = False,
    show: bool = False,
) -> Dict[str, Hist]:
    """
    (1) Makes histograms for each region in the ``selection_regions`` dictionary,
    (2) Applies the Txbb scale factor in the pass region,
    (3) Calculates trigger uncertainty,
    (4) Calculates weight variations if ``weight_shifts`` is not empty (and ``jshift`` is ""),
    (5) Takes JEC / JSMR shift into account if ``jshift`` is not empty,
    (6) Saves a plot of each (if ``plot_dir`` is not "").

    Args:
        selection_region (Dict[str, Dict]): Dictionary of ``Region``s including cuts and labels.
        bg_keys (list[str]): background keys to plot.

    Returns:
        Dict[str, Hist]: dictionary of templates, saved as hist.Hist objects.

    """
    do_jshift = jshift != ""
    jlabel = "" if not do_jshift else "_" + jshift
    templates = {}

    for rname, region in selection_regions.items():
        pass_region = rname.startswith("pass")

        if rname == "lpsf":
            continue

        if not do_jshift:
            print(rname)

        # make selection, taking JEC/JMC variations into account
        sel, cf = utils.make_selection(
            region.cuts, events_dict, bb_masks, prev_cutflow=prev_cutflow, jshift=jshift
        )

<<<<<<< HEAD
        # if plot_dir != "":
        #     cf.to_csv(f"{plot_dir}/{rname}_cutflow{jlabel}.csv")
=======
        cf.to_csv(f"{template_dir}/{rname}_cutflow{jlabel}.csv")
>>>>>>> 1cfdca8e

        # trigger uncertainties
        if not do_jshift:
            systematics[year][rname] = {}
            total, total_err = corrections.get_uncorr_trig_eff_unc(events_dict, bb_masks, year, sel)
            systematics[year][rname]["trig_total"] = total
            systematics[year][rname]["trig_total_err"] = total_err
            print(f"Trigger SF Unc.: {total_err / total:.3f}\n")

        # ParticleNetMD Txbb and ParT LP SFs
        sig_events = {}
        for sig_key in sig_keys:
            sig_events[sig_key] = deepcopy(events_dict[sig_key][sel[sig_key]])
            sig_bb_mask = bb_masks[sig_key][sel[sig_key]]

            if pass_region:
                # scale signal by LP SF
                for wkey in [weight_key, f"{weight_key}_noTrigEffs"]:
                    sig_events[sig_key][wkey] *= systematics[sig_key]["lp_sf"]

                corrections.apply_txbb_sfs(sig_events[sig_key], sig_bb_mask, year, weight_key)

        if not do_jshift:
            print("\nCutflow:\n", cf)

        # set up samples
        hist_samples = list(events_dict.keys())

        if not do_jshift:
            # set up weight-based variations
            for shift in ["down", "up"]:
                if pass_region:
                    for sig_key in sig_keys:
                        hist_samples.append(f"{sig_key}_txbb_{shift}")

                for wshift, wsyst in weight_shifts.items():
                    # if year in wsyst.years:
                    # add to the axis even if not applied to this year to make it easier to sum later
                    for wsample in wsyst.samples:
                        if wsample in events_dict:
                            hist_samples.append(f"{wsample}_{wshift}_{shift}")

        # histograms
        h = Hist(
            hist.axis.StrCategory(hist_samples, name="Sample"),
            *[shape_var.axis for shape_var in shape_vars],
            storage="weight",
        )

        # fill histograms
        for sample in events_dict:
            events = sig_events[sample] if sample in sig_keys else events_dict[sample][sel[sample]]
            if not len(events):
                continue

            bb_mask = bb_masks[sample][sel[sample]]
            fill_data = _get_fill_data(
                events, bb_mask, shape_vars, jshift=jshift if sample != data_key else None
            )
            weight = events[weight_key].values.squeeze()
            h.fill(Sample=sample, **fill_data, weight=weight)

            if not do_jshift:
                # add weight variations
                for wshift, wsyst in weight_shifts.items():
                    if sample in wsyst.samples and year in wsyst.years:
                        # print(wshift)
                        for skey, shift in [("Down", "down"), ("Up", "up")]:
                            # reweight based on diff between up/down and nominal weights
                            sweight = (
                                weight
                                * (
                                    events[f"weight_{wshift}{skey}"][0] / events["weight_nonorm"]
                                ).values.squeeze()
                            )
                            h.fill(Sample=f"{sample}_{wshift}_{shift}", **fill_data, weight=sweight)

        if pass_region:
            # blind signal mass windows in pass region in data
            for i, shape_var in enumerate(shape_vars):
                if shape_var.blind_window is not None:
                    utils.blindBins(h, shape_var.blind_window, data_key, axis=i)

        if pass_region and not do_jshift:
            for sig_key in sig_keys:
                if not len(sig_events[sig_key]):
                    continue

                # ParticleNetMD Txbb SFs
                fill_data = _get_fill_data(
                    sig_events[sig_key], bb_masks[sig_key][sel[sig_key]], shape_vars
                )
                for shift in ["down", "up"]:
                    h.fill(
                        Sample=f"{sig_key}_txbb_{shift}",
                        **fill_data,
                        weight=sig_events[sig_key][f"{weight_key}_txbb_{shift}"],
                    )

        templates[rname + jlabel] = h

        # plot templates incl variations
        if plot_dir != "" and (not do_jshift or plot_shifts):
            if pass_region:
                sig_scale_dict = {"HHbbVV": 1, **{skey: 1 for skey in res_sig_keys}}

            title = (
                f"{region.label} Region Pre-Fit Shapes"
                if not do_jshift
                else f"{region.label} Region {jshift} Shapes"
            )

            if sig_splits is None:
                sig_splits = [sig_keys]

            for i, shape_var in enumerate(shape_vars):
                for j, plot_sig_keys in enumerate(sig_splits):
                    split_str = "" if len(sig_splits) == 1 else f"sigs{j}_"
                    plot_params = {
                        "hists": h.project(0, i + 1),
                        "sig_keys": plot_sig_keys,
                        "bg_keys": bg_keys,
                        "sig_scale_dict": {key: sig_scale_dict[key] for key in plot_sig_keys}
                        if pass_region
                        else None,
                        "show": show,
                        "year": year,
                        "ylim": pass_ylim if pass_region else fail_ylim,
                        "plot_data": not (rname == "pass" and blind_pass),
                    }

                    plot_name = (
                        f"{plot_dir}"
                        f"{'jshifts/' if do_jshift else ''}"
                        f"{split_str}{rname}_region_{shape_var.var}"
                    )

                    plotting.ratioHistPlot(
                        **plot_params,
                        title=title,
                        name=f"{plot_name}{jlabel}.pdf",
                    )

                    if not do_jshift and plot_shifts:
                        plot_name = (
                            f"{plot_dir}/wshifts/" f"{split_str}{rname}_region_{shape_var.var}"
                        )

                        for wshift, wsyst in weight_shifts.items():
                            if wsyst.samples == [sig_key]:
                                plotting.ratioHistPlot(
                                    **plot_params,
                                    sig_err=wshift,
                                    title=f"{region.label} Region {wsyst.label} Unc. Shapes",
                                    name=f"{plot_name}_{wshift}.pdf",
                                )
                            else:
                                for skey, shift in [("Down", "down"), ("Up", "up")]:
                                    plotting.ratioHistPlot(
                                        **plot_params,
                                        variation=(wshift, shift, wsyst.samples),
                                        title=f"{region.label} Region {wsyst.label} Unc. {skey} Shapes",
                                        name=f"{plot_name}_{wshift}_{shift}.pdf",
                                    )

                        if pass_region:
                            plotting.ratioHistPlot(
                                **plot_params,
                                sig_err="txbb",
                                title=rf"{region.label} Region $T_{{Xbb}}$ Shapes",
                                name=f"{plot_name}_txbb.pdf",
                            )

    return templates


def save_templates(
    templates: Dict[str, Hist], template_file: str, resonant: bool, shape_vars: List[ShapeVar]
):
    """Creates blinded copies of each region's templates and saves a pickle of the templates"""

    if not resonant:
        from copy import deepcopy

        blind_window = shape_vars[0].blind_window

        for label, template in list(templates.items()):
            blinded_template = deepcopy(template)
            utils.blindBins(blinded_template, blind_window)
            templates[f"{label}Blinded"] = blinded_template

    with open(template_file, "wb") as f:
        pickle.dump(templates, f)

    print("Saved templates to", template_file)


if __name__ == "__main__":
    parser = argparse.ArgumentParser()

    parser.add_argument(
        "--data-dir",
        default="../../../../data/skimmer/Feb24/",
        help="path to skimmed parquet",
        type=str,
    )

    parser.add_argument(
        "--signal-data-dir",
        default="",
        help="path to skimmed signal parquets, if different from other data",
        type=str,
    )

    parser.add_argument(
        "--year",
        default="2017",
        choices=["2016", "2016APV", "2017", "2018"],
        type=str,
    )

    parser.add_argument(
        "--bdt-preds",
        help="path to bdt predictions directory, will look in `data dir`/inferences/ by default",
        default="",
        type=str,
    )

    parser.add_argument(
        "--plot-dir",
        help="If making control or template plots, path to directory to save them in",
        default="",
        type=str,
    )

    parser.add_argument(
        "--template-dir",
        help="If saving templates, path to file to save them in. If scanning, directory to save in.",
        default="",
        type=str,
    )

    parser.add_argument(
        "--templates-name",
        help="If saving templates, optional name for folder (comes under cuts directory if scanning).",
        default="",
        type=str,
    )

    utils.add_bool_arg(parser, "resonant", "for resonant or nonresonant", default=False)
    utils.add_bool_arg(parser, "control-plots", "make control plots", default=False)
    utils.add_bool_arg(parser, "templates", "save m_bb templates using bdt cut", default=False)
    utils.add_bool_arg(
        parser, "overwrite-template", "if template file already exists, overwrite it", default=False
    )
    utils.add_bool_arg(parser, "do-jshifts", "Do JEC/JMC variations", default=True)
    utils.add_bool_arg(parser, "plot-shifts", "Plot systematic variations as well", default=False)
    utils.add_bool_arg(parser, "lp-sf-all-years", "Calculate one LP SF for all run 2", default=True)

    parser.add_argument(
        "--sig-samples",
        help="specify signal samples. By default, will use the samples defined in `hh_vars`.",
        nargs="*",
        default=None,
        type=str,
    )

    parser.add_argument(
        "--bg-keys",
        help="specify background samples",
        nargs="*",
        default=["QCD", "TT", "ST", "V+Jets"],
        type=str,
    )

    utils.add_bool_arg(
        parser, "read-sig-samples", "read signal samples from directory", default=False
    )

    utils.add_bool_arg(parser, "data", "include data", default=True)

    utils.add_bool_arg(parser, "old-processor", "temp arg for old processed samples", default=False)

    parser.add_argument(
        "--nonres-txbb-wp",
        help="Txbb WP for signal region. If multiple arguments, will make templates for each.",
        default=["HP"],
        choices=["LP", "MP", "HP"],
        nargs="*",
        type=str,
    )

    parser.add_argument(
        "--nonres-bdt-wp",
        help="BDT WP for signal region. If multiple arguments, will make templates for each.",
        default=[0.99],
        nargs="*",
        type=float,
    )

    parser.add_argument(
        "--res-txbb-wp",
        help="Txbb WP for signal region. If multiple arguments, will make templates for each.",
        default=["HP"],
        choices=["LP", "MP", "HP"],
        nargs="*",
        type=str,
    )

    parser.add_argument(
        "--res-thww-wp",
        help="Thww WP for signal region. If multiple arguments, will make templates for each.",
        default=[0.96],
        nargs="*",
        type=float,
    )

    args = parser.parse_args()

    if args.template_dir == "":
        print("Need to set --template-dir. Exiting.")
        sys.exit()

    if args.signal_data_dir == "":
        args.signal_data_dir = args.data_dir

    main(args)<|MERGE_RESOLUTION|>--- conflicted
+++ resolved
@@ -379,11 +379,7 @@
                 bdt_preds_dir,
                 template_dir,
                 systs_file,
-<<<<<<< HEAD
                 args.signal_data_dir,
-=======
-                template_dir,
->>>>>>> 1cfdca8e
             )
 
             # Check for 0 weights - would be an issue for weight shifts
@@ -769,7 +765,6 @@
     return get_lpsf(events, sel)
 
 
-<<<<<<< HEAD
 def lpsfs(
     events_dict: Dict[str, pd.DataFrame],
     bb_masks: Dict[str, pd.DataFrame],
@@ -784,21 +779,6 @@
     template_dir: str = None,
     systs_file: str = None,
     data_dir: str = None,
-=======
-def _lpsfs(
-    args,
-    events_dict,
-    bb_masks,
-    sig_keys,
-    sig_samples,
-    cutflow,
-    all_samples,
-    selection_regions,
-    bdt_preds_dir,
-    systematics,
-    systs_file,
-    template_dir,
->>>>>>> 1cfdca8e
 ):
     """
     1) Calculates LP SFs for each signal, if not already in ``systematics``
@@ -848,11 +828,7 @@
                 for key in sf_table[sig_key]:
                     sf_df[key] = [sf_table[skey][key] for skey in sig_keys]
 
-<<<<<<< HEAD
                 sf_df.to_csv(f"{template_dir}/lpsfs.csv")
-=======
-            sf_df.to_csv(f"{template_dir}/lpsfs.csv")
->>>>>>> 1cfdca8e
 
     if systs_file is not None:
         with open(systs_file, "w") as f:
@@ -1018,12 +994,8 @@
             region.cuts, events_dict, bb_masks, prev_cutflow=prev_cutflow, jshift=jshift
         )
 
-<<<<<<< HEAD
         # if plot_dir != "":
         #     cf.to_csv(f"{plot_dir}/{rname}_cutflow{jlabel}.csv")
-=======
-        cf.to_csv(f"{template_dir}/{rname}_cutflow{jlabel}.csv")
->>>>>>> 1cfdca8e
 
         # trigger uncertainties
         if not do_jshift:
