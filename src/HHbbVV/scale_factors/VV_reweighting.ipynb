{
 "cells": [
  {
   "cell_type": "code",
   "execution_count": null,
   "metadata": {},
   "outputs": [
    {
     "ename": "",
     "evalue": "",
     "output_type": "error",
     "traceback": [
      "\u001b[1;31mJupyter cannot be started. Error attempting to locate Jupyter: Select an Interpreter to start Jupyter\n",
      "\u001b[1;31mRun the following command to install 'jupyter and notebook' into the Python environment. \n",
      "\u001b[1;31mCommand: 'python -m pip install jupyter notebook -U\n",
      "\u001b[1;31mor\n",
      "\u001b[1;31mconda install jupyter notebook -U'\n",
      "\u001b[1;31mClick <a href='https://aka.ms/installJupyterForVSCode'>here</a> for more info."
     ]
    }
   ],
   "source": [
    "import uproot\n",
    "import awkward as ak\n",
    "from coffea import nanoevents\n",
    "from coffea.nanoevents.methods.base import NanoEventsArray\n",
    "from coffea.analysis_tools import Weights, PackedSelection\n",
    "from coffea.nanoevents.methods import nanoaod\n",
    "from coffea.nanoevents.methods import vector\n",
    "from coffea.lookup_tools.dense_lookup import dense_lookup\n",
    "from coffea.nanoevents.methods.nanoaod import MuonArray, JetArray, FatJetArray, GenParticleArray\n",
    "\n",
    "ak.behavior.update(vector.behavior)\n",
    "\n",
    "import pickle, json, gzip\n",
    "import numpy as np\n",
    "\n",
    "from typing import Optional, List, Dict, Tuple\n",
    "from copy import copy\n",
    "\n",
    "import matplotlib.pyplot as plt\n",
    "import mplhep as hep\n",
    "from matplotlib import colors\n",
    "\n",
    "from tqdm import tqdm\n",
    "# import fastjet\n",
    "\n",
    "import pathlib\n",
    "\n",
    "# import jetnet\n",
    "\n",
    "import os\n",
    "\n",
    "import corrections\n",
    "import correctionlib\n",
    "\n",
    "from utils import P4"
   ]
  },
  {
   "cell_type": "code",
   "execution_count": null,
   "metadata": {},
   "outputs": [
    {
     "ename": "",
     "evalue": "",
     "output_type": "error",
     "traceback": [
      "\u001b[1;31mJupyter cannot be started. Error attempting to locate Jupyter: Select an Interpreter to start Jupyter\n",
      "\u001b[1;31mRun the following command to install 'jupyter and notebook' into the Python environment. \n",
      "\u001b[1;31mCommand: 'python -m pip install jupyter notebook -U\n",
      "\u001b[1;31mor\n",
      "\u001b[1;31mconda install jupyter notebook -U'\n",
      "\u001b[1;31mClick <a href='https://aka.ms/installJupyterForVSCode'>here</a> for more info."
     ]
    }
   ],
   "source": [
    "%load_ext autoreload\n",
    "%autoreload 2"
   ]
  },
  {
   "cell_type": "code",
   "execution_count": null,
   "metadata": {},
   "outputs": [
    {
     "ename": "",
     "evalue": "",
     "output_type": "error",
     "traceback": [
      "\u001b[1;31mJupyter cannot be started. Error attempting to locate Jupyter: Select an Interpreter to start Jupyter\n",
      "\u001b[1;31mRun the following command to install 'jupyter and notebook' into the Python environment. \n",
      "\u001b[1;31mCommand: 'python -m pip install jupyter notebook -U\n",
      "\u001b[1;31mor\n",
      "\u001b[1;31mconda install jupyter notebook -U'\n",
      "\u001b[1;31mClick <a href='https://aka.ms/installJupyterForVSCode'>here</a> for more info."
     ]
    }
   ],
   "source": [
    "plot_dir = \"../../../plots/ScaleFactors/Feb1\"\n",
    "_ = os.system(f\"mkdir -p {plot_dir}\")\n"
   ]
  },
  {
   "cell_type": "code",
   "execution_count": null,
   "metadata": {},
<<<<<<< HEAD
   "outputs": [
    {
     "ename": "",
     "evalue": "",
     "output_type": "error",
     "traceback": [
      "\u001b[1;31mJupyter cannot be started. Error attempting to locate Jupyter: Select an Interpreter to start Jupyter\n",
      "\u001b[1;31mRun the following command to install 'jupyter and notebook' into the Python environment. \n",
      "\u001b[1;31mCommand: 'python -m pip install jupyter notebook -U\n",
      "\u001b[1;31mor\n",
      "\u001b[1;31mconda install jupyter notebook -U'\n",
      "\u001b[1;31mClick <a href='https://aka.ms/installJupyterForVSCode'>here</a> for more info."
     ]
    }
   ],
=======
   "outputs": [],
>>>>>>> 726e7c4f
   "source": [
    "events = nanoevents.NanoEventsFactory.from_root(\n",
    "    \"/eos/uscms/store/user/lpcpfnano/cmantill/v2_3/2017/HH_gen/GluGluToHHTobbVV_node_cHHH1_TuneCP5_13TeV-powheg-pythia8/GluGluToHHTobbVV_node_cHHH1/221017_221918/0000/nano_mc2017_100.root\",\n",
    "    schemaclass=nanoevents.NanoAODSchema,\n",
    ").events()\n"
   ]
  },
  {
   "attachments": {},
   "cell_type": "markdown",
   "metadata": {},
   "source": [
    "### HHbbVV Pre-selection"
   ]
  },
  {
   "cell_type": "code",
   "execution_count": null,
   "metadata": {},
   "outputs": [
    {
     "ename": "",
     "evalue": "",
     "output_type": "error",
     "traceback": [
      "\u001b[1;31mJupyter cannot be started. Error attempting to locate Jupyter: Select an Interpreter to start Jupyter\n",
      "\u001b[1;31mRun the following command to install 'jupyter and notebook' into the Python environment. \n",
      "\u001b[1;31mCommand: 'python -m pip install jupyter notebook -U\n",
      "\u001b[1;31mor\n",
      "\u001b[1;31mconda install jupyter notebook -U'\n",
      "\u001b[1;31mClick <a href='https://aka.ms/installJupyterForVSCode'>here</a> for more info."
     ]
    }
   ],
   "source": [
    "def pad_val(\n",
    "    arr: ak.Array,\n",
    "    target: int,\n",
    "    value: float,\n",
    "    axis: int = 0,\n",
    "    to_numpy: bool = True,\n",
    "    clip: bool = True,\n",
    "):\n",
    "    \"\"\"\n",
    "    pads awkward array up to ``target`` index along axis ``axis`` with value ``value``,\n",
    "    optionally converts to numpy array\n",
    "    \"\"\"\n",
    "    ret = ak.fill_none(ak.pad_none(arr, target, axis=axis, clip=clip), value, axis=axis)\n",
    "    return ret.to_numpy() if to_numpy else ret\n",
    "\n",
    "\n",
    "def add_selection(\n",
    "    name: str,\n",
    "    sel: np.ndarray,\n",
    "    selection: PackedSelection,\n",
    "    cutflow: dict = None,\n",
    "    isData: bool = False,\n",
    "    signGenWeights: ak.Array = None,\n",
    "):\n",
    "    \"\"\"adds selection to PackedSelection object and the cutflow dictionary\"\"\"\n",
    "    selection.add(name, sel)\n",
    "    if cutflow is not None:\n",
    "        cutflow[name] = (\n",
    "            np.sum(selection.all(*selection.names))\n",
    "            if isData\n",
    "            # add up sign of genWeights for MC\n",
    "            else np.sum(signGenWeights[selection.all(*selection.names)])\n",
    "        )\n",
    "\n",
    "\n"
   ]
  },
  {
   "cell_type": "code",
   "execution_count": null,
   "metadata": {},
   "outputs": [
    {
     "ename": "",
     "evalue": "",
     "output_type": "error",
     "traceback": [
      "\u001b[1;31mJupyter cannot be started. Error attempting to locate Jupyter: Select an Interpreter to start Jupyter\n",
      "\u001b[1;31mRun the following command to install 'jupyter and notebook' into the Python environment. \n",
      "\u001b[1;31mCommand: 'python -m pip install jupyter notebook -U\n",
      "\u001b[1;31mor\n",
      "\u001b[1;31mconda install jupyter notebook -U'\n",
      "\u001b[1;31mClick <a href='https://aka.ms/installJupyterForVSCode'>here</a> for more info."
     ]
    }
   ],
   "source": [
    "isData = False\n",
    "signGenWeights = None if isData else np.sign(events[\"genWeight\"])\n",
    "n_events = len(events) if isData else int(np.sum(signGenWeights))\n",
    "selection = PackedSelection()\n",
    "\n",
    "cutflow = {}\n",
    "cutflow[\"all\"] = len(events)\n",
    "\n",
    "preselection_cut_vals = {\"pt\": 250, \"msd\": 20}\n",
    "num_jets = 2\n",
    "\n",
    "fatjets = corrections.get_jec_jets(events, \"2018\")\n",
    "\n",
    "preselection_cut = np.prod(\n",
    "    pad_val(\n",
    "        (events.FatJet.pt > preselection_cut_vals[\"pt\"])\n",
    "        * (events.FatJet.msoftdrop > preselection_cut_vals[\"msd\"]),\n",
    "        num_jets,\n",
    "        False,\n",
    "        axis=1,\n",
    "    ),\n",
    "    axis=1,\n",
    ")\n",
    "\n",
    "add_selection(\n",
    "    \"preselection\",\n",
    "    preselection_cut.astype(bool),\n",
    "    selection,\n",
    "    cutflow,\n",
    "    isData,\n",
    "    signGenWeights,\n",
    ")"
   ]
  },
  {
   "attachments": {},
   "cell_type": "markdown",
   "metadata": {},
   "source": [
    "### Gen Matching"
   ]
  },
  {
   "cell_type": "code",
   "execution_count": null,
   "metadata": {},
   "outputs": [
    {
     "ename": "",
     "evalue": "",
     "output_type": "error",
     "traceback": [
      "\u001b[1;31mJupyter cannot be started. Error attempting to locate Jupyter: Select an Interpreter to start Jupyter\n",
      "\u001b[1;31mRun the following command to install 'jupyter and notebook' into the Python environment. \n",
      "\u001b[1;31mCommand: 'python -m pip install jupyter notebook -U\n",
      "\u001b[1;31mor\n",
      "\u001b[1;31mconda install jupyter notebook -U'\n",
      "\u001b[1;31mClick <a href='https://aka.ms/installJupyterForVSCode'>here</a> for more info."
     ]
    }
   ],
   "source": [
    "d_PDGID = 1\n",
    "u_PDGID = 2\n",
    "s_PDGID = 3\n",
    "c_PDGID = 4\n",
    "b_PDGID = 5\n",
    "g_PDGID = 21\n",
    "TOP_PDGID = 6\n",
    "\n",
    "ELE_PDGID = 11\n",
    "vELE_PDGID = 12\n",
    "MU_PDGID = 13\n",
    "vMU_PDGID = 14\n",
    "TAU_PDGID = 15\n",
    "vTAU_PDGID = 16\n",
    "\n",
    "Z_PDGID = 23\n",
    "W_PDGID = 24\n",
    "HIGGS_PDGID = 25\n",
    "Y_PDGID = 35\n",
    "\n",
    "b_PDGIDS = [511, 521, 523]\n",
    "\n",
    "GRAV_PDGID = 39\n",
    "\n",
    "GEN_FLAGS = [\"fromHardProcess\", \"isLastCopy\"]\n",
    "\n",
    "FILL_NONE_VALUE = -99999\n",
    "\n",
    "skim_vars = {\n",
    "    \"eta\": \"Eta\",\n",
    "    \"phi\": \"Phi\",\n",
    "    \"mass\": \"Mass\",\n",
    "    \"pt\": \"Pt\",\n",
    "}"
   ]
  },
  {
   "cell_type": "code",
   "execution_count": null,
   "metadata": {},
<<<<<<< HEAD
   "outputs": [
    {
     "ename": "",
     "evalue": "",
     "output_type": "error",
     "traceback": [
      "\u001b[1;31mJupyter cannot be started. Error attempting to locate Jupyter: Select an Interpreter to start Jupyter\n",
      "\u001b[1;31mRun the following command to install 'jupyter and notebook' into the Python environment. \n",
      "\u001b[1;31mCommand: 'python -m pip install jupyter notebook -U\n",
      "\u001b[1;31mor\n",
      "\u001b[1;31mconda install jupyter notebook -U'\n",
      "\u001b[1;31mClick <a href='https://aka.ms/installJupyterForVSCode'>here</a> for more info."
     ]
    }
   ],
=======
   "outputs": [],
>>>>>>> 726e7c4f
   "source": [
    "# finding the two gen higgs\n",
    "higgs = events.GenPart[\n",
    "    (abs(events.GenPart.pdgId) == HIGGS_PDGID) * events.GenPart.hasFlags(GEN_FLAGS)\n",
    "]\n",
    "\n",
    "# saving 4-vector info\n",
    "GenHiggsVars = {f\"GenHiggs{key}\": higgs[var].to_numpy() for (var, key) in skim_vars.items()}\n",
    "\n",
    "higgs_children = higgs.children\n",
    "\n",
    "# saving whether H->bb or H->VV\n",
    "GenHiggsVars[\"GenHiggsChildren\"] = abs(higgs_children.pdgId[:, :, 0]).to_numpy()\n",
    "\n",
    "# finding bb and VV children\n",
    "is_bb = abs(higgs_children.pdgId) == b_PDGID\n",
    "is_VV = (abs(higgs_children.pdgId) == W_PDGID) + (abs(higgs_children.pdgId) == Z_PDGID)\n",
    "\n",
    "Hbb = higgs[ak.sum(is_bb, axis=2) == 2]\n",
    "HVV = higgs[ak.sum(is_VV, axis=2) == 2]\n",
    "\n",
    "# checking that there are 2 b's and 2 V's\n",
    "has_bb = ak.sum(ak.flatten(is_bb, axis=2), axis=1) == 2\n",
    "has_VV = ak.sum(ak.flatten(is_VV, axis=2), axis=1) == 2\n",
    "\n",
    "# only select events with 2 b's and 2 V's\n",
    "add_selection(\"has_bbVV\", has_bb * has_VV, selection, cutflow, False, signGenWeights)\n",
    "\n",
    "# saving bb and VV 4-vector info\n",
    "bb = ak.flatten(higgs_children[is_bb], axis=2)\n",
    "VV = ak.flatten(higgs_children[is_VV], axis=2)\n",
    "\n",
    "# have to pad to 2 because of some 4V events\n",
    "GenbbVars = {\n",
    "    f\"Genbb{key}\": pad_val(bb[var], 2, FILL_NONE_VALUE, axis=1)\n",
    "    for (var, key) in skim_vars.items()\n",
    "}\n",
    "\n",
    "# selecting only up to the 2nd index because of some 4V events\n",
    "# (doesn't matter which two are selected since these events will be excluded anyway)\n",
    "GenVVVars = {f\"GenVV{key}\": VV[var][:, :2].to_numpy() for (var, key) in skim_vars.items()}\n",
    "\n",
    "# checking that each V has 2 q children\n",
    "VV_children = VV.children\n",
    "\n",
    "quarks = abs(VV_children.pdgId) <= b_PDGID\n",
    "all_q = ak.all(ak.all(quarks, axis=2), axis=1)\n",
    "add_selection(\"all_q\", all_q, selection, cutflow, False, signGenWeights)\n",
    "\n",
    "V_has_2q = ak.count(VV_children.pdgId, axis=2) == 2\n",
    "has_4q = ak.values_astype(ak.prod(V_has_2q, axis=1), np.bool)\n",
    "add_selection(\"has_4q\", has_4q, selection, cutflow, False, signGenWeights)\n",
    "\n",
    "# saving 4q 4-vector info\n",
    "Gen4qVars = {\n",
    "    f\"Gen4q{key}\": ak.to_numpy(\n",
    "        ak.fill_none(\n",
    "            ak.pad_none(\n",
    "                ak.pad_none(VV_children[var], 2, axis=1, clip=True), 2, axis=2, clip=True\n",
    "            ),\n",
    "            FILL_NONE_VALUE,\n",
    "        )\n",
    "    )\n",
    "    for (var, key) in skim_vars.items()\n",
    "}"
   ]
  },
  {
   "cell_type": "code",
   "execution_count": null,
   "metadata": {},
   "outputs": [
    {
     "ename": "",
     "evalue": "",
     "output_type": "error",
     "traceback": [
      "\u001b[1;31mJupyter cannot be started. Error attempting to locate Jupyter: Select an Interpreter to start Jupyter\n",
      "\u001b[1;31mRun the following command to install 'jupyter and notebook' into the Python environment. \n",
      "\u001b[1;31mCommand: 'python -m pip install jupyter notebook -U\n",
      "\u001b[1;31mor\n",
      "\u001b[1;31mconda install jupyter notebook -U'\n",
      "\u001b[1;31mClick <a href='https://aka.ms/installJupyterForVSCode'>here</a> for more info."
     ]
    }
   ],
   "source": [
    "select = selection.all(*selection.names)\n",
    "presel_events = events[selection.all(*selection.names)]"
   ]
  },
  {
   "cell_type": "code",
   "execution_count": null,
   "metadata": {},
   "outputs": [],
   "source": [
    "Hbb = higgs[ak.sum(is_bb, axis=2) == 2]\n",
    "HVV = higgs[ak.sum(is_VV, axis=2) == 2]\n",
    "\n",
    "Hbb = ak.pad_none(Hbb, 1, axis=1, clip=True)[:, 0]\n",
    "HVV = ak.pad_none(HVV, 1, axis=1, clip=True)[:, 0]"
   ]
  },
  {
   "cell_type": "code",
   "execution_count": null,
   "metadata": {},
   "outputs": [],
   "source": [
    "bbdr = fatjets[:, :2].delta_r(Hbb)\n",
    "vvdr = fatjets[:, :2].delta_r(HVV)"
   ]
  },
  {
   "cell_type": "code",
   "execution_count": null,
   "metadata": {},
   "outputs": [],
   "source": [
    "_ = plt.hist(np.array(bbdr[select]).reshape(-1), np.linspace(0, 5, 101), histtype='step')"
   ]
  },
  {
   "cell_type": "code",
   "execution_count": null,
   "metadata": {},
   "outputs": [],
   "source": [
    "_ = plt.hist(np.array(vvdr[select]).reshape(-1), np.linspace(0, 5, 101), histtype='step')"
   ]
  },
  {
   "cell_type": "code",
   "execution_count": null,
   "metadata": {},
   "outputs": [],
   "source": [
    "match_dR = 0.8\n",
    "Hbb_match = bbdr <= match_dR\n",
    "HVV_match = vvdr <= match_dR\n",
    "\n",
    "# overlap removal - in the case where fatjet is matched to both, match it only to the closest Higgs\n",
    "Hbb_match = (Hbb_match * ~HVV_match) + (bbdr <= vvdr) * (Hbb_match * HVV_match)\n",
    "HVV_match = (HVV_match * ~Hbb_match) + (bbdr > vvdr) * (Hbb_match * HVV_match)"
   ]
  },
  {
   "cell_type": "code",
   "execution_count": null,
   "metadata": {},
   "outputs": [],
   "source": [
    "Hbb_match"
   ]
  },
  {
   "cell_type": "code",
   "execution_count": null,
   "metadata": {},
   "outputs": [],
   "source": [
    "VVJets = ak.pad_none(fatjets[HVV_match], 1, axis=1)[:, 0]\n",
    "quarkdrs = ak.flatten(VVJets.delta_r(VV_children), axis=2)\n",
    "num_prongs = ak.sum(quarkdrs < match_dR, axis=1)"
   ]
  },
  {
   "cell_type": "code",
   "execution_count": null,
   "metadata": {},
   "outputs": [],
   "source": [
    "genbb, genq = (bb, ak.flatten(VV_children, axis=2))"
   ]
  },
  {
   "cell_type": "code",
   "execution_count": null,
   "metadata": {},
   "outputs": [],
   "source": [
    "GenMatchingVars = {\n",
    "    \"ak8FatJetHbb\": pad_val(ak.fill_none(Hbb_match, [], axis=0), 2, FILL_NONE_VALUE, axis=1),\n",
    "    \"ak8FatJetHVV\": pad_val(ak.fill_none(HVV_match, [], axis=0), 2, FILL_NONE_VALUE, axis=1),\n",
    "    \"ak8FatJetHVVNumProngs\": ak.fill_none(num_prongs, -99999).to_numpy(),\n",
    "}"
   ]
  },
  {
   "cell_type": "code",
   "execution_count": null,
   "metadata": {},
   "outputs": [],
   "source": [
    "skimmed_events = {key: val[select] for key, val in GenMatchingVars.items()}"
   ]
  },
  {
   "cell_type": "code",
   "execution_count": null,
   "metadata": {},
   "outputs": [],
   "source": [
    "# jet definitions for LP SFs\n",
    "dR = 0.8\n",
    "cadef = fastjet.JetDefinition(fastjet.cambridge_algorithm, dR)\n",
    "ktdef = fastjet.JetDefinition(fastjet.kt_algorithm, dR)\n",
    "n_LP_sf_toys = 100\n",
    "\n",
    "package_path = \"../\"\n",
    "\n",
    "\n",
    "def _get_lund_arrays(events: NanoEventsArray, fatjet_idx: Tuple[int, ak.Array], num_prongs: int):\n",
    "    \"\"\"\n",
    "    Gets the ``num_prongs`` subjet pTs and Delta and kT per primary LP splitting of fatjets at\n",
    "    ``fatjet_idx`` in each event.\n",
    "\n",
    "    Features are flattened (for now), and offsets are saved in ``ld_offsets`` to recover the event\n",
    "    structure.\n",
    "\n",
    "    Args:\n",
    "        events (NanoEventsArray): nano events\n",
    "        fatjet_idx (int | ak.Array): fatjet index\n",
    "        num_prongs (int): number of prongs / subjets per jet to reweight\n",
    "\n",
    "    Returns:\n",
    "        flat_logD, flat_logkt, flat_subjet_pt, ld_offsets, kt_subjets_vec\n",
    "    \"\"\"\n",
    "\n",
    "    # get pfcands of the top-matched jets\n",
    "    ak8_pfcands = events.FatJetPFCands\n",
    "    ak8_pfcands = ak8_pfcands[ak8_pfcands.jetIdx == fatjet_idx]\n",
    "    pfcands = events.PFCands[ak8_pfcands.pFCandsIdx]\n",
    "\n",
    "    # need to convert to such a structure for FastJet\n",
    "    pfcands_vector_ptetaphi = ak.Array(\n",
    "        [\n",
    "            [{kin_key: cand[kin_key] for kin_key in P4} for cand in event_cands]\n",
    "            for event_cands in pfcands\n",
    "        ],\n",
    "        with_name=\"PtEtaPhiMLorentzVector\",\n",
    "    )\n",
    "\n",
    "    # cluster first with kT\n",
    "    kt_clustering = fastjet.ClusterSequence(pfcands_vector_ptetaphi, ktdef)\n",
    "    kt_subjets = kt_clustering.exclusive_jets(num_prongs)\n",
    "\n",
    "    kt_subjets_vec = ak.zip(\n",
    "        {\"x\": kt_subjets.px, \"y\": kt_subjets.py, \"z\": kt_subjets.pz, \"t\": kt_subjets.E},\n",
    "        with_name=\"LorentzVector\",\n",
    "    )\n",
    "\n",
    "    # save subjet pT\n",
    "    kt_subjets_pt = kt_subjets_vec.pt\n",
    "    # get constituents\n",
    "    kt_subjet_consts = kt_clustering.exclusive_jets_constituents(num_prongs)\n",
    "\n",
    "    # then re-cluster with CA\n",
    "    # won't need to flatten once https://github.com/scikit-hep/fastjet/pull/145 is released\n",
    "    ca_clustering = fastjet.ClusterSequence(ak.flatten(kt_subjet_consts, axis=1), cadef)\n",
    "    lds = ak.flatten(ca_clustering.exclusive_jets_lund_declusterings(1), axis=1)\n",
    "\n",
    "    # flatten and save offsets to unflatten afterwards\n",
    "    ld_offsets = lds.kt.layout.offsets\n",
    "    flat_logD = np.log(0.8 / ak.flatten(lds).Delta).to_numpy()\n",
    "    flat_logkt = np.log(ak.flatten(lds).kt).to_numpy()\n",
    "    # repeat subjet pt for each lund declustering\n",
    "    flat_subjet_pt = np.repeat(ak.flatten(kt_subjets_pt), ak.count(lds.kt, axis=1)).to_numpy()\n",
    "\n",
    "    return flat_logD, flat_logkt, flat_subjet_pt, ld_offsets, kt_subjets_vec\n",
    "\n",
    "\n",
    "def _calc_lund_SFs(\n",
    "    flat_logD: np.ndarray,\n",
    "    flat_logkt: np.ndarray,\n",
    "    flat_subjet_pt: np.ndarray,\n",
    "    ld_offsets: ak.Array,\n",
    "    num_prongs: int,\n",
    "    ratio_lookups: List[dense_lookup],\n",
    ") -> np.ndarray:\n",
    "    \"\"\"\n",
    "    Calculates scale factors for jets based on splittings in the primary Lund Plane.\n",
    "\n",
    "    Lookup tables should be binned in [subjet_pt, ln(0.8/Delta), ln(kT/GeV)].\n",
    "\n",
    "    Returns nominal scale factors for each lookup table in the ``ratio_smeared_lookups`` list.\n",
    "\n",
    "    Args:\n",
    "        flat_logD, flat_logkt, flat_subjet_pt, ld_offsets: numpy arrays from the ``lund_arrays`` fn\n",
    "        num_prongs (int): number of prongs / subjets per jet to reweight\n",
    "        ratio_smeared_lookups (List[dense_lookup]): list of lookup tables with smeared values\n",
    "\n",
    "    Returns:\n",
    "        nd.ndarray: SF values per jet for each smearing, shape ``[n_jets, len(ratio_lookups)]``.\n",
    "    \"\"\"\n",
    "\n",
    "    sf_vals = []\n",
    "    # could be parallelised but not sure if memory / time trade-off is worth it\n",
    "    for i, ratio_lookup in enumerate(ratio_lookups):\n",
    "        ratio_vals = ratio_lookup(flat_subjet_pt, flat_logD, flat_logkt)\n",
    "        # recover jagged event structure\n",
    "        reshaped_ratio_vals = ak.Array(\n",
    "            ak.layout.ListOffsetArray64(ld_offsets, ak.layout.NumpyArray(ratio_vals))\n",
    "        )\n",
    "        # nominal values are product of all lund plane SFs\n",
    "        sf_vals.append(\n",
    "            # multiply subjet SFs per jet\n",
    "            np.prod(\n",
    "                # per-subjet SF\n",
    "                ak.prod(reshaped_ratio_vals, axis=1).to_numpy().reshape(-1, num_prongs),\n",
    "                axis=1,\n",
    "            )\n",
    "        )\n",
    "\n",
    "    return np.array(sf_vals).T  # output shape: ``[n_jets, len(ratio_lookups)]``\n",
    "\n",
    "\n",
    "def _get_lund_lookups(seed: int = 42, lnN: bool = True, trunc_gauss: bool = False):\n",
    "\n",
    "    import uproot\n",
    "\n",
    "    # initialize lund plane scale factors lookups\n",
    "    f = uproot.open(package_path + \"/corrections/lp_ratio_jan20.root\")\n",
    "\n",
    "    # 3D histogram: [subjet_pt, ln(0.8/Delta), ln(kT/GeV)]\n",
    "    ratio_nom = f[\"ratio_nom\"].to_numpy()\n",
    "    ratio_nom_errs = f[\"ratio_nom\"].errors()\n",
    "    ratio_edges = ratio_nom[1:]\n",
    "    ratio_nom = ratio_nom[0]\n",
    "\n",
    "    ratio_sys_up = dense_lookup(f[\"ratio_sys_tot_up\"].to_numpy()[0], ratio_edges)\n",
    "    ratio_sys_down = dense_lookup(f[\"ratio_sys_tot_down\"].to_numpy()[0], ratio_edges)\n",
    "\n",
    "    np.random.seed(seed)\n",
    "    rand_noise = np.random.normal(size=[n_LP_sf_toys, *ratio_nom.shape])\n",
    "\n",
    "    if trunc_gauss:\n",
    "        # produces array of shape ``[n_sf_toys, subjet_pt bins, ln(0.8/Delta) bins, ln(kT/GeV) bins]``\n",
    "        ratio_nom_smeared = ratio_nom + (ratio_nom_errs * rand_noise)\n",
    "        ratio_nom_smeared = np.maximum(ratio_nom_smeared, 0)\n",
    "        # save n_sf_toys lookups\n",
    "        ratio_smeared_lookups = [dense_lookup(ratio_nom, ratio_edges)] + [\n",
    "            dense_lookup(ratio_nom_smeared[i], ratio_edges) for i in range(n_LP_sf_toys)\n",
    "        ]\n",
    "    else:\n",
    "        ratio_smeared_lookups = None\n",
    "\n",
    "    if lnN:\n",
    "        # revised smearing (0s -> 1s, normal -> lnN)\n",
    "        zero_noms = ratio_nom == 0\n",
    "        ratio_nom[zero_noms] = 1\n",
    "        ratio_nom_errs[zero_noms] = 0\n",
    "\n",
    "        kappa = (ratio_nom + ratio_nom_errs) / ratio_nom\n",
    "        ratio_nom_smeared = ratio_nom * np.power(kappa, rand_noise)\n",
    "        ratio_lnN_smeared_lookups = [dense_lookup(ratio_nom, ratio_edges)] + [\n",
    "            dense_lookup(ratio_nom_smeared[i], ratio_edges) for i in range(n_LP_sf_toys)\n",
    "        ]\n",
    "    else:\n",
    "        ratio_lnN_smeared_lookups = None\n",
    "\n",
    "    return ratio_smeared_lookups, ratio_lnN_smeared_lookups, ratio_sys_up, ratio_sys_down\n",
    "\n",
    "\n",
    "(\n",
    "    ratio_smeared_lookups,\n",
    "    ratio_lnN_smeared_lookups,\n",
    "    ratio_sys_up,\n",
    "    ratio_sys_down,\n",
    ") = [], [], [], []\n",
    "\n",
    "\n",
    "def get_lund_SFs(\n",
    "    events: NanoEventsArray,\n",
    "    fatjet_idx: Tuple[int, ak.Array],\n",
    "    num_prongs: int,\n",
    "    gen_quarks: GenParticleArray,\n",
    "    seed: int = 42,\n",
    "    trunc_gauss: bool = False,\n",
    "    lnN: bool = True,\n",
    ") -> Dict[str, np.ndarray]:\n",
    "    \"\"\"\n",
    "    Calculates scale factors for jets based on splittings in the primary Lund Plane.\n",
    "    Calculates random smearings for statistical uncertainties, total up/down systematic variation,\n",
    "    and subjet matching and pT extrapolation systematic uncertainties.\n",
    "\n",
    "    Args:\n",
    "        events (NanoEventsArray): nano events\n",
    "        fatjet_idx (int | ak.Array): fatjet index\n",
    "        num_prongs (int): number of prongs / subjets per jet to r\n",
    "        seed (int, optional): seed for random smearings. Defaults to 42.\n",
    "        trunc_gauss (bool, optional): use truncated gaussians for smearing. Defaults to False.\n",
    "        lnN (bool, optional): use log normals for smearings. Defaults to True.\n",
    "\n",
    "    Returns:\n",
    "        Dict[str, np.ndarray]: dictionary with nominal weights per jet, sys variations, and (optionally) random smearings.\n",
    "    \"\"\"\n",
    "    global ratio_smeared_lookups, ratio_lnN_smeared_lookups, ratio_sys_up, ratio_sys_down\n",
    "    \n",
    "    if (lnN and ratio_lnN_smeared_lookups == []) or (trunc_gauss and ratio_smeared_lookups == []):\n",
    "        (\n",
    "            ratio_smeared_lookups,\n",
    "            ratio_lnN_smeared_lookups,\n",
    "            ratio_sys_up,\n",
    "            ratio_sys_down,\n",
    "        ) = _get_lund_lookups(seed, lnN, trunc_gauss)\n",
    "\n",
    "    print(\"ratio lnN smeared lookups\")\n",
    "    print(ratio_lnN_smeared_lookups[0]._values)\n",
    "\n",
    "    flat_logD, flat_logkt, flat_subjet_pt, ld_offsets, kt_subjets_vec = _get_lund_arrays(\n",
    "        events, fatjet_idx, num_prongs\n",
    "    )\n",
    "\n",
    "    sfs = {}\n",
    "\n",
    "    ### get scale factors per jet + smearings for stat unc. + syst. variations\n",
    "\n",
    "    if trunc_gauss:\n",
    "        sfs[\"lp_sf\"] = _calc_lund_SFs(\n",
    "            flat_logD, flat_logkt, flat_subjet_pt, ld_offsets, num_prongs, ratio_smeared_lookups\n",
    "        )\n",
    "\n",
    "    if lnN:\n",
    "        sfs[\"lp_sf_lnN\"] = _calc_lund_SFs(\n",
    "            flat_logD, flat_logkt, flat_subjet_pt, ld_offsets, num_prongs, ratio_lnN_smeared_lookups\n",
    "        )\n",
    "\n",
    "    sfs[\"lp_sf_sys_down\"] = _calc_lund_SFs(\n",
    "        flat_logD, flat_logkt, flat_subjet_pt, ld_offsets, num_prongs, [ratio_sys_down]\n",
    "    )\n",
    "\n",
    "    sfs[\"lp_sf_sys_up\"] = _calc_lund_SFs(\n",
    "        flat_logD, flat_logkt, flat_subjet_pt, ld_offsets, num_prongs, [ratio_sys_up]\n",
    "    )\n",
    "\n",
    "    ### subjet matching and pT extrapoation uncertainties\n",
    "\n",
    "    matching_dR = 0.2\n",
    "    sj_matched = []\n",
    "    sj_matched_idx = []\n",
    "\n",
    "    # get dR between gen quarks and subjets\n",
    "    for i in range(num_prongs):\n",
    "        sj_q_dr = kt_subjets_vec.delta_r(gen_quarks[:, i])\n",
    "        # is quark matched to a subjet (dR < 0.2)\n",
    "        sj_matched.append(ak.min(sj_q_dr, axis=1) <= matching_dR)\n",
    "        # save index of closest subjet\n",
    "        sj_matched_idx.append(ak.argmin(sj_q_dr, axis=1))\n",
    "\n",
    "    sj_matched = np.array(sj_matched).T\n",
    "    sj_matched_idx = np.array(sj_matched_idx).T\n",
    "\n",
    "    # mask quarks which aren't matched to a subjet, to avoid overcounting events\n",
    "    sj_matched_idx_mask = np.copy(sj_matched_idx)\n",
    "    sj_matched_idx_mask[~sj_matched] = -1\n",
    "\n",
    "    # events which have more than one quark matched to the same subjet\n",
    "    sfs[\"lp_sf_double_matched_event\"] = np.any(\n",
    "        [np.sum(sj_matched_idx_mask == i, axis=1) > 1 for i in range(3)], axis=0\n",
    "    ).astype(int)[:, np.newaxis]\n",
    "\n",
    "    # number of quarks per event which aren't matched\n",
    "    sfs[\"lp_sf_unmatched_quarks\"] = np.sum(~sj_matched, axis=1, keepdims=True)\n",
    "\n",
    "    # pT extrapolation uncertainty\n",
    "    sfs[\"lp_sf_num_sjpt_gt350\"] = np.sum(kt_subjets_vec.pt > 350, axis=1, keepdims=True).to_numpy()\n",
    "\n",
    "    return sfs"
   ]
  },
  {
   "cell_type": "code",
   "execution_count": null,
   "metadata": {},
   "outputs": [],
   "source": [
    "ratio_lnN_smeared_lookups"
   ]
  },
  {
   "cell_type": "code",
   "execution_count": null,
   "metadata": {},
   "outputs": [],
   "source": [
    "# genbb = genbb[select]\n",
    "# genq = genq[select]\n",
    "\n",
    "i = 0\n",
    "\n",
    "fatjetsi = fatjets[select][:, i]\n",
    "bb_select = skimmed_events[\"ak8FatJetHbb\"][:, i].astype(bool)\n",
    "VV_select = skimmed_events[\"ak8FatJetHVV\"][:, i].astype(bool)\n",
    "\n",
    "# selectors for Hbb jets and HVV jets with 2, 3, or 4 prongs separately\n",
    "selectors = {\n",
    "    # name: (selector, gen quarks, num prongs)\n",
    "    \"bb\": (bb_select, genbb, 2),\n",
    "    **{\n",
    "        f\"VV{k}q\": (VV_select * (skimmed_events[\"ak8FatJetHVVNumProngs\"] == k), genq, k)\n",
    "        for k in range(2, 4 + 1)\n",
    "    },\n",
    "}\n",
    "\n",
    "selected_sfs = {}\n",
    "\n",
    "for key, (selector, gen_quarks, num_prongs) in selectors.items():\n",
    "    selected_sfs[key] = get_lund_SFs(\n",
    "        events[select][selector],\n",
    "        i,\n",
    "        num_prongs,\n",
    "        gen_quarks[selector],\n",
    "        trunc_gauss=False,\n",
    "        lnN=True,\n",
    "    )\n",
    "\n",
    "sf_dict = {}\n",
    "\n",
    "# collect all the scale factors, fill in 0s for unmatched jets\n",
    "for key, val in selected_sfs[\"bb\"].items():\n",
    "    arr = np.zeros((np.sum(select), val.shape[1]))\n",
    "\n",
    "    for select_key, (selector, _, _) in selectors.items():\n",
    "        arr[selector] = selected_sfs[select_key][key]\n",
    "    \n",
    "    sf_dict[key] = arr\n"
   ]
  },
  {
   "cell_type": "code",
   "execution_count": null,
   "metadata": {},
   "outputs": [],
   "source": [
    "sf_dict = {}\n",
    "\n",
    "# collect all the scale factors, fill in 0s for unmatched jets\n",
    "for key, val in selected_sfs[\"bb\"].items():\n",
    "    arr = np.zeros((np.sum(select), val.shape[1]))\n",
    "\n",
    "    for select_key, (selector, _, _) in selectors.items():\n",
    "        arr[selector] = selected_sfs[select_key][key]\n",
    "    \n",
    "    sf_dict[key] = arr"
   ]
  },
  {
   "cell_type": "code",
   "execution_count": null,
   "metadata": {},
   "outputs": [],
   "source": [
    "sf_dict['lp_sf_lnN'][VV_select * (skimmed_events[\"ak8FatJetHVVNumProngs\"] == 2)]"
   ]
  },
  {
   "cell_type": "code",
   "execution_count": null,
   "metadata": {},
   "outputs": [],
   "source": [
    "selected_sfs['VV2q']['lp_sf_lnN']"
   ]
  },
  {
   "cell_type": "code",
   "execution_count": null,
   "metadata": {},
   "outputs": [],
   "source": [
    "selected_sfs"
   ]
  },
  {
   "cell_type": "code",
   "execution_count": null,
   "metadata": {},
   "outputs": [],
   "source": [
    "arr[selector]"
   ]
  },
  {
   "cell_type": "code",
   "execution_count": null,
   "metadata": {},
   "outputs": [],
   "source": [
    "selector"
   ]
  },
  {
   "cell_type": "code",
   "execution_count": null,
   "metadata": {},
   "outputs": [],
   "source": [
    "skimmed_events[\"ak8FatJetHVVNumProngs\"]"
   ]
  },
  {
   "cell_type": "code",
   "execution_count": null,
   "metadata": {},
   "outputs": [],
   "source": [
    "np.sum(bb_select) + np.sum(VV_select)"
   ]
  },
  {
   "cell_type": "code",
   "execution_count": null,
   "metadata": {},
   "outputs": [],
   "source": [
    "np.sum(VV_select)"
   ]
  },
  {
   "cell_type": "code",
   "execution_count": null,
   "metadata": {},
   "outputs": [],
   "source": [
    "jet_idx = 0\n",
    "\n",
    "ak8_pfcands = presel_events.FatJetPFCands\n",
    "ak8_pfcands = ak8_pfcands[ak8_pfcands.jetIdx == jet_idx]\n",
    "pfcands = presel_events.PFCands[ak8_pfcands.pFCandsIdx]\n",
    "\n",
    "pfcands_vector_ptetaphi = ak.Array(\n",
    "    [\n",
    "        [{kin_key: cand[kin_key] for kin_key in skim_vars} for cand in event_cands]\n",
    "        for event_cands in merged_pfcands\n",
    "    ],\n",
    "    with_name=\"PtEtaPhiMLorentzVector\",\n",
    ")\n"
   ]
  },
  {
   "cell_type": "code",
   "execution_count": null,
   "metadata": {},
   "outputs": [],
   "source": []
  }
 ],
 "metadata": {
  "kernelspec": {
   "display_name": "python310",
   "language": "python",
   "name": "python3"
  },
  "language_info": {
   "codemirror_mode": {
    "name": "ipython",
    "version": 3
   },
   "file_extension": ".py",
   "mimetype": "text/x-python",
   "name": "python",
   "nbconvert_exporter": "python",
   "pygments_lexer": "ipython3",
<<<<<<< HEAD
   "version": "3.9.15 | packaged by conda-forge | (main, Nov 22 2022, 15:55:03) \n[GCC 10.4.0]"
=======
   "version": "3.10.8"
>>>>>>> 726e7c4f
  },
  "orig_nbformat": 4,
  "vscode": {
   "interpreter": {
    "hash": "15adc7883e707560d0d9727709639b8fe3f3cff1f197d2d643742923ff23a29c"
   }
  }
 },
 "nbformat": 4,
 "nbformat_minor": 2
}<|MERGE_RESOLUTION|>--- conflicted
+++ resolved
@@ -109,25 +109,7 @@
    "cell_type": "code",
    "execution_count": null,
    "metadata": {},
-<<<<<<< HEAD
-   "outputs": [
-    {
-     "ename": "",
-     "evalue": "",
-     "output_type": "error",
-     "traceback": [
-      "\u001b[1;31mJupyter cannot be started. Error attempting to locate Jupyter: Select an Interpreter to start Jupyter\n",
-      "\u001b[1;31mRun the following command to install 'jupyter and notebook' into the Python environment. \n",
-      "\u001b[1;31mCommand: 'python -m pip install jupyter notebook -U\n",
-      "\u001b[1;31mor\n",
-      "\u001b[1;31mconda install jupyter notebook -U'\n",
-      "\u001b[1;31mClick <a href='https://aka.ms/installJupyterForVSCode'>here</a> for more info."
-     ]
-    }
-   ],
-=======
-   "outputs": [],
->>>>>>> 726e7c4f
+   "outputs": [],
    "source": [
     "events = nanoevents.NanoEventsFactory.from_root(\n",
     "    \"/eos/uscms/store/user/lpcpfnano/cmantill/v2_3/2017/HH_gen/GluGluToHHTobbVV_node_cHHH1_TuneCP5_13TeV-powheg-pythia8/GluGluToHHTobbVV_node_cHHH1/221017_221918/0000/nano_mc2017_100.root\",\n",
@@ -322,25 +304,7 @@
    "cell_type": "code",
    "execution_count": null,
    "metadata": {},
-<<<<<<< HEAD
-   "outputs": [
-    {
-     "ename": "",
-     "evalue": "",
-     "output_type": "error",
-     "traceback": [
-      "\u001b[1;31mJupyter cannot be started. Error attempting to locate Jupyter: Select an Interpreter to start Jupyter\n",
-      "\u001b[1;31mRun the following command to install 'jupyter and notebook' into the Python environment. \n",
-      "\u001b[1;31mCommand: 'python -m pip install jupyter notebook -U\n",
-      "\u001b[1;31mor\n",
-      "\u001b[1;31mconda install jupyter notebook -U'\n",
-      "\u001b[1;31mClick <a href='https://aka.ms/installJupyterForVSCode'>here</a> for more info."
-     ]
-    }
-   ],
-=======
-   "outputs": [],
->>>>>>> 726e7c4f
+   "outputs": [],
    "source": [
     "# finding the two gen higgs\n",
     "higgs = events.GenPart[\n",
@@ -1006,11 +970,7 @@
    "name": "python",
    "nbconvert_exporter": "python",
    "pygments_lexer": "ipython3",
-<<<<<<< HEAD
-   "version": "3.9.15 | packaged by conda-forge | (main, Nov 22 2022, 15:55:03) \n[GCC 10.4.0]"
-=======
    "version": "3.10.8"
->>>>>>> 726e7c4f
   },
   "orig_nbformat": 4,
   "vscode": {
