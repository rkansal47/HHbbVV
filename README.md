--- conflicted
+++ resolved
@@ -375,11 +375,7 @@
 Bias tests (run in conda environment):
 
 ```bash
-<<<<<<< HEAD
 for sample in NMSSM_XToYHTo2W2BTo4Q2B_MX-1200_MY-190 NMSSM_XToYHTo2W2BTo4Q2B_MX-2000_MY-125 NMSSM_XToYHTo2W2BTo4Q2B_MX-3000_MY-250
-=======
-for bias in 0 0.15 0.3 1.0
->>>>>>> 951e0b84
 do
   cd $sample
   for bias in 0.0 0.15 0.3 1.0
