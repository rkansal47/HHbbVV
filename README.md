--- conflicted
+++ resolved
@@ -27,16 +27,16 @@
     - [BDT Pre-Processing](#bdt-pre-processing)
     - [BDT Trainings](#bdt-trainings)
     - [Post-Processing](#post-processing-1)
-      - [WP Scan](#wp-scan)
+      - [Making separate background and signal templates for a scan](#making-separate-background-and-signal-templates-for-a-scan)
     - [Create Datacard](#create-datacard)
     - [PlotFits](#plotfits)
   - [Combine](#combine)
     - [CMSSW + Combine Quickstart](#cmssw--combine-quickstart)
-    - [Run basic fits and diagnostics](#run-basic-fits-and-diagnostics)
-    - [Get data and toy test statistics for simple GoF](#get-data-and-toy-test-statistics-for-simple-gof)
+    - [Run fits and diagnostics locally](#run-fits-and-diagnostics-locally)
+    - [Run fits on condor](#run-fits-on-condor)
   - [Misc](#misc)
     - [Command for copying directories to PRP in background](#command-for-copying-directories-to-prp-in-background)
-    - [Get all running job names:](#get-all-running-job-names)
+    - [Get all running condor job names:](#get-all-running-condor-job-names)
 
 
 ## Instructions for running coffea processors
@@ -239,20 +239,6 @@
 for year in 2016APV 2016 2017 2018; do python postprocessing.py --templates --year $year --template-dir "templates/$TAG/" --plot-dir "../../../plots/PostProcessing/$TAG/" --data-dir "../../../../data/skimmer/Feb24/"; done 
 ```
 
-<<<<<<< HEAD
-#### WP Scan
-
-Backgrounds:
-
-```bash
-for year in 2016APV 2016 2017 2018; do python -u postprocessing.py --templates --year $year --template-dir "/eos/uscms/store/user/rkansal/bbVV/templates/23Apr30Scan/" --data-dir "/eos/uscms/store/user/rkansal/bbVV/skimmer/Feb24" --signal-data-dir "/eos/uscms/store/user/rkansal/bbVV/skimmer/Apr11" --resonant --sig-samples "" --res-txbb-wp LP MP HP --res-thww-wp 0.4 0.6 0.8 0.9 0.94 0.96 0.98 --no-do-jshifts --templates-name backgrounds; done 
-```
-
-Signals:
-
-```bash
-for sample in NMSSM_XToYHTo2W2BTo4Q2B_MX-900_MY-80 NMSSM_XToYHTo2W2BTo4Q2B_MX-1200_MY-190 NMSSM_XToYHTo2W2BTo4Q2B_MX-2000_MY-125 NMSSM_XToYHTo2W2BTo4Q2B_MX-3000_MY-250 NMSSM_XToYHTo2W2BTo4Q2B_MX-4000_MY-150; do for year in 2016APV 2016 2017 2018; do python -u postprocessing.py --templates --year $year --template-dir "/eos/uscms/store/user/rkansal/bbVV/templates/23Apr30Scan/" --data-dir "/eos/uscms/store/user/rkansal/bbVV/skimmer/Feb24" --signal-data-dir "/eos/uscms/store/user/rkansal/bbVV/skimmer/Apr11" --resonant --bg-keys "" --sig-samples $sample --res-txbb-wp LP MP HP --res-thww-wp 0.4 0.6 0.8 0.9 0.94 0.96 0.98 --no-do-jshifts --templates-name $sample --no-data; done; done 
-=======
 #### Making separate background and signal templates for a scan
 
 Background and data:
@@ -265,7 +251,6 @@
 
 ```bash
 nohup bash -c 'for sample in NMSSM_XToYHTo2W2BTo4Q2B_MX-4000_MY-150 NMSSM_XToYHTo2W2BTo4Q2B_MX-3000_MY-250; do for year in 2016APV 2016 2017 2018; do python -u postprocessing.py --templates --year $year --template-dir "/eos/uscms/store/user/rkansal/bbVV/templates/$TAG/" --data-dir "/eos/uscms/store/user/rkansal/bbVV/skimmer/Feb24" --signal-data-dir "/eos/uscms/store/user/rkansal/bbVV/skimmer/Apr11" --resonant --sig-samples $sample --bg-keys "" --res-txbb-wp LP MP HP --res-thww-wp 0.4 0.6 0.8 0.9 0.94 0.96 0.98 --no-do-jshifts --templates-name $sample --no-data; done; done' &> outs/sigout.txt & 
->>>>>>> 5fab22bf
 ```
 
 ### Create Datacard
