--- conflicted
+++ resolved
@@ -322,7 +322,6 @@
 scramv1 b clean; scramv1 b
 ```
 
-<<<<<<< HEAD
 New version:
 
 ```bash
@@ -333,7 +332,8 @@
 git clone -b v2.0.0 https://github.com/cms-analysis/CombineHarvester.git CombineHarvester
 # Important: this scram has to be run from src dir
 scramv1 b clean; scramv1 b
-=======
+```
+
 I also add this to my .bashrc for convenience:
 
 ```
@@ -343,7 +343,6 @@
     local file=$1; shift;
     python "/uscms_data/d1/rkansal/HHbbVV/src/HHbbVV/combine/submit/submit_${file}.py" "$@"
 }
->>>>>>> 65038998
 ```
 
 ### Run fits and diagnostics locally
@@ -368,19 +367,14 @@
 csubmit f_test --tag 23May2 --cards-tag 23May2 --low1 0 --low2 0
 ```
 
-<<<<<<< HEAD
-(`--tag` here is just for the local condor directory).
-=======
 Bias tests:
 
 ```bash
-for bias in 0 0.15 0.3
+for bias in 0 0.15 0.3 1.0
 do
   csubmit bias --seed 42 --num-jobs 10 --toys-per-job 10 --bias $bias --submit --tag $TAG
 done
 ```
-
->>>>>>> 65038998
 
 ## Misc
 
