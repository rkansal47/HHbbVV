--- conflicted
+++ resolved
@@ -378,7 +378,6 @@
 csubmit f_test --tag 23May2 --cards-tag 23May2 --low1 0 --low2 0
 ```
 
-<<<<<<< HEAD
 #### Impacts
 
 ```bash
@@ -386,9 +385,6 @@
 ```
 
 #### Signal injection tests
-=======
-Bias tests (run in conda environment, from inside the cards folder!):
->>>>>>> ed841550
 
 ```bash
 for sample in NMSSM_XToYHTo2W2BTo4Q2B_MX-1200_MY-190 NMSSM_XToYHTo2W2BTo4Q2B_MX-2000_MY-125 NMSSM_XToYHTo2W2BTo4Q2B_MX-3000_MY-250
